--- conflicted
+++ resolved
@@ -30,9 +30,6 @@
         MOVEMENT_CONTROL,
         COORDINATE,
         PATH_STEP,
-<<<<<<< HEAD
-        END_EFFECTOR_CLAW,
-=======
         COMMAND_LOG,
         COMMAND_STATUS_UPDATE,
         COMMAND_ID,
@@ -41,7 +38,7 @@
         REQUEST_MAP_OBSTACLES,
         MAP_INFO,
         MAP_OBSTACLE,
->>>>>>> 1d011598
+        END_EFFECTOR_CLAW,
 
         // Don't touch
         EXTERNAL,
@@ -564,19 +561,6 @@
         uint8_t path_id;
     };
 
-<<<<<<< HEAD
-    /**
-     * The end effector claw can be closed and opened with this frame.
-     * 
-     * End effector wiki:
-     * https://github.com/R2D2-2019/R2D2-2019/wiki/End-Effectors#2-Interface
-     */
-    R2D2_PACK_STRUCT
-    struct frame_end_effector_claw_s {
-        // close or open state for the claw
-        bool close;
-    }
-=======
     /*
     * This frame will be sent from Swarm Analytics.
     * Refer to the wiki for more information:
@@ -610,7 +594,18 @@
         // The classification to a specific map.
         uint8_t map_id;
     };
->>>>>>> 1d011598
+
+    /**
+     * The end effector claw can be closed and opened with this frame.
+     * 
+     * End effector wiki:
+     * https://github.com/R2D2-2019/R2D2-2019/wiki/End-Effectors#2-Interface
+     */
+    R2D2_PACK_STRUCT
+    struct frame_end_effector_claw_s {
+        // close or open state for the claw
+        bool close;
+    }
 
     R2D2_INTERNAL_FRAME_HELPER(frame_button_state_s, BUTTON_STATE)
     R2D2_INTERNAL_FRAME_HELPER(frame_activity_led_state_s, ACTIVITY_LED_STATE)
@@ -653,9 +648,6 @@
     R2D2_INTERNAL_FRAME_HELPER(frame_battery_level_s, BATTERY_LEVEL)
     R2D2_INTERNAL_FRAME_HELPER(frame_manual_control_s, MANUAL_CONTROL)
     R2D2_INTERNAL_FRAME_HELPER(frame_movement_control_s, MOVEMENT_CONTROL)
-<<<<<<< HEAD
-    R2D2_INTERNAL_FRAME_HELPER(frame_end_effector_claw_s, END_EFFECTOR_CLAW)
-=======
     R2D2_INTERNAL_FRAME_HELPER(frame_coordinate_s, COORDINATE)
     R2D2_INTERNAL_FRAME_HELPER(frame_path_step_s, PATH_STEP)
     R2D2_INTERNAL_FRAME_HELPER(frame_gas_s, GAS)
@@ -697,5 +689,6 @@
         MAP_OBSTACLE,
         R2D2_POISON_TYPE(frame_map_obstacle_s)
     )
->>>>>>> 1d011598
+
+    R2D2_INTERNAL_FRAME_HELPER(frame_end_effector_claw_s, END_EFFECTOR_CLAW)
 }