#pragma once

#include "frames/macros.hpp"
#include "frames/definitions.hpp"
#include "frame_enums.hpp"

namespace r2d2 {
    /**
     * This enum will contain all packet types
     * in the system.
     */
    enum frame_type : frame_id {
        // Don't touch
        NONE = 0,

        // Frame types
        BUTTON_STATE,
        ACTIVITY_LED_STATE,
        DISTANCE,
        DISPLAY_FILLED_RECTANGLE,
        DISPLAY_8X8_CHARACTER,
        DISPLAY_8X8_CHARACTER_VIA_CURSOR,
        CURSOR_POSITION,
        CURSOR_COLOR,
        UI_COMMAND,
        ROBOT_NAMES,
        SWARM_NAMES,
        BATTERY_LEVEL,
        MANUAL_CONTROL,
        MOVEMENT_CONTROL,
<<<<<<< HEAD
        ROBOS_INSTRUCTION,
        COORDINATE_STRUCT,
=======
        COORDINATE,
>>>>>>> 1d011598
        PATH_STEP,
        COMMAND_LOG,
        COMMAND_STATUS_UPDATE,
        COMMAND_ID,
        TEMPERATURE,
        GAS,
        REQUEST_MAP_OBSTACLES,
        MAP_INFO,
        MAP_OBSTACLE,

        // Don't touch
        EXTERNAL,
        ALL,
        COUNT
    };

    /** SYSTEM STRUCTS */

    /**
     * Packet enum type accessor
     * base template.
     *
     * @tparam T
     */
    template<typename T>
    struct frame_type_s {
        constexpr static frame_id type = frame_type::NONE;
    };

    /**
    * Empty base packet.
    */
    struct empty_frame {};

    /**
     * Packet data type accessor
     * base template.
     */
    template<frame_type>
    struct frame_data_s {
        using type = empty_frame;
    };

    /**
     * Helper accessor to get the
     * datatype for the given packet type.
     */
    template<frame_type P>
    using frame_data_t = typename frame_data_s<P>::type;

    /**
     * Helper accessor to get the
     * packet enum value for the given packet type.
     *
     * @tparam T
     */
    template<typename T>
    constexpr frame_id frame_type_v = frame_type_s<T>::type;

    /**
    * A struct that helps to describe
    * an external system address.
    * Might change, depending on the external
    * communication module.
    */
    struct external_id_s {
        // 3th and 4th octet
        uint8_t octets[2];
    };

    /**
     * This frame describes a frame meant for external
     * systems. Tparam T describes the actual frame being send;
     * this structs wraps the internal frame.
     */
    struct frame_external_s {
        uint8_t length;
        external_id_s id;
        frame_type type;

        // NOTE: data should come last; ordering is important
        // for this specific struct!
        uint8_t data[256 - sizeof(uint8_t) - sizeof(external_id_s) - sizeof(frame_type)];
    };

    /** USER STRUCTS */


    /** DO NOT REMOVE */
    /** #PythonAnchor# */


    /**
     * Packet containing the state of
     * a button.
     */
    R2D2_PACK_STRUCT
    struct frame_button_state_s {
        bool pressed;
    };

    /**
     * Packet containing the state of
     * an activity led.
     */
    R2D2_PACK_STRUCT
    struct frame_activity_led_state_s {
        bool state;
    };

    /**
     * Distance in milimeter
     *
     * Distance sensor wiki:
     * https://github.com/R2D2-2019/R2D2-2019/wiki/Measuring-distance
     */
    R2D2_PACK_STRUCT
    struct frame_distance_s {
        uint16_t mm;
    };

    /**
     * Struct to set a rectangle on a display. This fills a
     * rectangle with the color specified.
     *
     * Currently we can't fill the bigger screens. When the
     * extended frames are here the position and width/height
     * will change to a uint16_t to support the bigger screens.
     *
     * Display wiki:
     * https://github.com/R2D2-2019/R2D2-2019/wiki/Display
     */
    R2D2_PACK_STRUCT
    struct frame_display_filled_rectangle_s {
        // position of rectangle
        uint8_t x;
        uint8_t y;

        // dimensions of the rectangle
        uint8_t width;
        uint8_t height;

        // color of pixels
        uint8_t red;
        uint8_t green;
        uint8_t blue;
    };

    /**
     * Struct to set a single character on a display. This shows
     * a colored character at given location. The character
     * can be any character from the un-extended
     * ascii table (characters 0-127)
     *
     * Display wiki:
     * https://github.com/R2D2-2019/R2D2-2019/wiki/Display
     */
    R2D2_PACK_STRUCT
    struct frame_display_8x8_character_s {
        // position of character
        uint8_t x;
        uint8_t y;

        // color of pixels
        uint8_t red;
        uint8_t green;
        uint8_t blue;

        // The characters to draw
        // Last element because of string optimisation
        char characters[243];
    };

    /**
     * Struct to set a character on a display. This shows
     * a colored character at given location. The character
     * can be any character from the un-extended
     * ascii table (characters 0-127)
     *
     * For now an alternative to x/y and color based character
     * drawing.
     */
    R2D2_PACK_STRUCT
    struct frame_display_8x8_character_via_cursor_s {
        // Targets which cursor to write to. This should be one
        // your module claimed. The characters will be drawn
        // from the cursor position as starting location.
        uint8_t cursor_id;

        // The characters to draw
        // Last element because of string optimisation
        char characters[247];
    };

    /**
     * This frame will move the targeted cursor to the
     * given position. (0,0) is the upper left corner.
     *
     */
    R2D2_PACK_STRUCT
    struct frame_cursor_position_s {
        // Targets which cursor to write to. This should be one
        // your module claimed.
        uint8_t cursor_id;

        // new location for the cursor
        uint8_t cursor_x;
        uint8_t cursor_y;
    };

    /**
     * This frame will set the targeted cursor color to
     * given colors.
     *
     */
    R2D2_PACK_STRUCT
    struct frame_cursor_color_s {
        // Targets which cursor to write to. This should be one
        // your module claimed.
        uint8_t cursor_id;

        // cursor color
        uint8_t red;
        uint8_t green;
        uint8_t blue;
    };

    /**
     * This frame contains two temperatures.
     * The temperature the sensor is pointed at and
     * the ambient temperature
     * IMPORTANT:
     * All the values must be devided by 100 in order
     * to get the correct value.
     * This is to prevent floating point values.
     */
    R2D2_PACK_STRUCT
    struct frame_temperature_s {
        // This is the (unique) ID of the sensor
        uint32_t id;
        // Ambient temperature multiplied with 100
        int16_t ambient_temperature;
        // Object temperature multiplied with 100
        // Contains the temperature the sensor is pointed at
        int16_t object_temperature;
    };

    /**
     * ONLY USABLE IN PYTHON TO PYTHON COMMUNICATION
     *
     * This is a hack that uses the python frame generator
     * to create a frame with strings instead of chars.
     * This conversion does not work in c++. These frames
     * will be sent to swarm management, they only have to
     * call the command with given parameters and send it
     * to the destined robot.
     *
     * SwarmUI wiki:
     * https://github.com/R2D2-2019/R2D2-2019/wiki/Swarm-UI
     */
    R2D2_PYTHON_FRAME
    struct frame_ui_command_s {
        // name of the frame or json command which we want to
        // send for evaluation to SMM
        char command;

        // parameters for the frame from frame_name
        char params;

        // destination is used to tell what robot or swarm to
        // send the command to
        char destination;
    };

    /**
     * Only used in python
     * List of all robot names
     * The names of all connected robots will be in this struct, seperated by spaces
     * These names will be used by swarm ui to indicate a destination
     * An example: "robot1 robot2 robot3"
     * Swarm UI wiki:
     * https://github.com/R2D2-2019/R2D2-2019/wiki/Swarm-UI
    */
    R2D2_PACK_STRUCT
    struct frame_robot_names_s {
        char names;
    };

    /**
     * Only used in python
     * List of all swarm names
     * The names of all connected swarms will be in this struct, seperated by spaces
     * These names will be used by swarm ui to indicate a destination
     * An example: "swarm1 swarm2 swarm3"
     * Swarm UI wiki:
     * https://github.com/R2D2-2019/R2D2-2019/wiki/Swarm-UI
    */
    R2D2_PACK_STRUCT
    struct frame_swarm_names_s {
        char names;
    };

    /**
     * Struct that represents the level of
     * the battery on the robot.
     *
     * Power wiki:
     * https://github.com/R2D2-2019/R2D2-2019/wiki/Power
     */
    R2D2_PACK_STRUCT
    struct frame_battery_level_s {
        // Battery voltage.
        // The voltage is multiplied by 1000 in this
        // representation. That means that a value of
        // 12.1V will be 12100. This larger value is
        // used to alleviate the need for floating point numbers.
        // A scale of x1000 is used, because thas is the maximum
        // precision the sensor can read.
        uint32_t voltage;

        // Battery percentage. Between 0 - 100
        uint8_t percentage;
    };

    /**
     * Struct that represent the state
     * of how the robot SHOULD move according the controller.
     *
     * Manual_control wiki:
     * https://github.com/R2D2-2019/R2D2-2019/wiki/Manual-Control
     *
     */
    R2D2_PACK_STRUCT
    struct frame_manual_control_s {
        // A value between -100% & 100%
        int8_t speed;

        // A value between -90 & 90 (degrees)
        int8_t rotation;

        // state of the brake button
        bool brake;
    };

    /**
     * Struct that represent the state
     * of how the robot WILL move.
     *
     * Moving Platform wiki:
     * https://github.com/R2D2-2019/R2D2-2019/wiki/Moving-Platform
     */
    R2D2_PACK_STRUCT
    struct frame_movement_control_s {
        // A value between -100% & 100%
        int8_t speed;

        // A value between -90 & 90 (degrees)
        int8_t rotation;

        // state of the brake button
        bool brake;
    };

    /**
     * Struct that represents an instruction for
     * RobOS. Embedded in it is the actual instruction that
     * is created by the Swarm Management Module. A separate frame
     * type is required, because only RobOS should receive these instructions.
     * 
     * RobOS wiki:
     * https://github.com/R2D2-2019/R2D2-2019/wiki/RobOS
     */ 
    struct frame_robos_instruction_s {
        // The type of the embedded frame.
        frame_type type;

        // The embedded frame as a bunch of bytes.
        uint8_t data[248];
    };

    /**
     * Our A-star algorithm outputs a list of 2D vector so the path_id 
     * indentifies which list it's from, the step id is basically 
     * the list index. x and y are the 2D vector's attributes.

     * Struct that represents a coordinate on the planet.
     *
     * Location_detector wiki:
     * https://github.com/R2D2-2019/location_detector
     */

    R2D2_PACK_STRUCT
    struct frame_coordinate_s {
        // This variable represents the height relative
        // to the average sea level.
        int16_t altitude;

        // This variable represents the thousandths
        // seconds of the longitude coordinate.
        uint16_t long_thousandth_sec;

        // This variable represents the thousandths
        // seconds of the latitude coordinate.
        uint16_t lat_thousandth_sec;

        // This variable represents the degrees of
        // the latitude coordinate.
        uint8_t lat_deg;

        // This variable represents the minutes of
        // the latitude coordinate.
        uint8_t lat_min;

        // This variable represents the seconds of
        // the latitude coordinate.
        uint8_t lat_sec;

        // This variable represents the degrees of
        // the longitude coordinate.
        uint8_t long_deg;

        // This variable represents the minutes of
        // the longitude coordinate.
        uint8_t long_min;

        // This variable represents the seconds of
        // the longitude coordinate.
        uint8_t long_sec;

        // This variable represents the nothern or
        // southern hemisphere the coordinate is located
        // on. North is true, South is false.
        bool north_south_hemisphere;

        // This variable represents the eastern or
        // western hemisphere the coordinate is located
        // on. East is true, West is false.
        bool east_west_hemisphere;
    };

    /*
     * Our A-star algorithm outputs a list of 2D vector so
     * the path_id indentifies which list it's from, the
     * step id is basically the list index. x and y are the
     * 2D vector's attributes.
     *
     * Navigation wiki:
     * https://github.com/R2D2-2019/R2D2-2019/wiki/Navigation
     */
    R2D2_PACK_STRUCT
    struct frame_path_step_s {
        // x coordinate (in 2d x/y space)
        uint32_t x;

        // y coordinate (in 2d x/y space)
        uint32_t y;

        // sequence integer that indentifies what step in
        // the path we're at.
        uint16_t step_id;

        // unique indentifier for a path so we don't mix
        // up multiple paths.
        uint8_t path_id;
    };

    /*
     * This frame will only be used with the python bus.
     * The frame will be responsible for sending log data from
     * SMM to the swarm analytics module.
     *
     * SMM wiki:
     * https://github.com/R2D2-2019/R2D2-2019/wiki/Swarm-Management
     */
    R2D2_PYTHON_FRAME
    struct frame_command_log_s {
        // The current status of the command [for example received,
        // processed, send etc.] This is specified as an integer
        // since swarm analytics will provide a table containing the
        // explanation for each status.
        uint16_t status;

        // This variable will contain the original recieved command
        // type.
        char original_command;

        // This variable will contain the original command data.
        char original_data;
    };

    /*
     * This frame will only be used with the python bus.
     * The frame will be responsible for updating the status of a
     * command.
     *
     * SMM wiki:
     * https://github.com/R2D2-2019/R2D2-2019/wiki/Swarm-Management
     */
    R2D2_PYTHON_FRAME
    struct frame_command_status_update_s {
        // The command id for wich the status needs to be updated.
        uint32_t cmd_id;

        // The current status of the command, for example received,
        // processed, send etc. This is specified as an integer
        // since swarm analytics will provide a table containing the
        // explanation for each status.
        uint16_t status;
    };

<<<<<<< HEAD
    // frame_external_s has to be here, because the static_assert requires
    // all other size exceptions to be defined.
    R2D2_INTERNAL_FRAME_HELPER(frame_external_s, EXTERNAL)
=======
    /**
     * This frame will only be used with the python bus.
     * This frame gives a new command_id to SMM which can use that to issue a command.
     *
     * Swarm Analytics wiki:
     * https://github.com/R2D2-2019/swarm_analytics
     */
    R2D2_PYTHON_FRAME
    struct frame_command_id_s {
        // The new command ID
        uint32_t command_id;
    };

    /*
    * This frame will be send from the gas detection module.
    * It will send the gas_id (which corresponds to a specific gas)
    * and the gas_value will be the value of gas in parts per million.
    * Refer to the wiki for more information:
    * wiki page: https://github.com/R2D2-2019/R2D2-2019/wiki/Gas-Detection
    */
    R2D2_PACK_STRUCT
    struct frame_gas_s {
        // The gas value in parts per million.
        uint16_t gas_value;
        // The gas id which corresponds to a specific gas.
        // For example: 0 is LPG, 1 is Co, 2 is smoke.
        uint8_t gas_id;
    };

    /*
    * This frame will be sent from the navigation module.
    * Refer to the wiki for more information:
    * wiki page: https://github.com/R2D2-2019/R2D2-2019/wiki/Navigation
    */
    R2D2_PYTHON_FRAME
    struct frame_request_map_obstacles_s {
        // Will be used to assign a map to a specific path
        uint8_t path_id;
    };

    /*
    * This frame will be sent from Swarm Analytics.
    * Refer to the wiki for more information:
    * wiki page: https://github.com/R2D2-2019/R2D2-2019/wiki/Swarm-Analytics
    */
    R2D2_PYTHON_FRAME
    struct frame_map_info_s {
        // Will be used to detect the amount of obstacles that have been found.
        uint16_t obstacle_count;
        // The width of a map.
        uint16_t width;
        // The height of a map.
        uint16_t height;
        // Will be used to correspond to a request.
        uint8_t path_id;
        // Will be used to indentify map for all the coming obstacles.
        uint8_t map_id;
    };

    /*
    * This frame will be sent from Swarm Analytics.
    * Refer to the wiki for more information:
    * wiki page: https://github.com/R2D2-2019/R2D2-2019/wiki/Swarm-Analytics
    */
    R2D2_PYTHON_FRAME
    struct frame_map_obstacle_s {
        // The coordinate of the X-axis.
        uint16_t x;
        // The coordinate of the Y-axis.
        uint16_t y;
        // The classification to a specific map.
        uint8_t map_id;
    };
>>>>>>> 1d011598

    R2D2_INTERNAL_FRAME_HELPER(frame_button_state_s, BUTTON_STATE)
    R2D2_INTERNAL_FRAME_HELPER(frame_activity_led_state_s, ACTIVITY_LED_STATE)
    R2D2_INTERNAL_FRAME_HELPER(frame_distance_s, DISTANCE)
    R2D2_INTERNAL_FRAME_HELPER(frame_display_filled_rectangle_s, DISPLAY_FILLED_RECTANGLE)

    R2D2_INTERNAL_FRAME_HELPER(
        frame_display_8x8_character_s,
        DISPLAY_8X8_CHARACTER,
        R2D2_OPTIMISE_STRING(frame_display_8x8_character_s, characters)
    )

    R2D2_INTERNAL_FRAME_HELPER(
        frame_display_8x8_character_via_cursor_s,
        DISPLAY_8X8_CHARACTER_VIA_CURSOR,
        R2D2_OPTIMISE_STRING(frame_display_8x8_character_via_cursor_s, characters)
    )

    R2D2_INTERNAL_FRAME_HELPER(frame_cursor_position_s, CURSOR_POSITION)
    R2D2_INTERNAL_FRAME_HELPER(frame_cursor_color_s, CURSOR_COLOR)

    R2D2_INTERNAL_FRAME_HELPER(
        frame_ui_command_s,
        UI_COMMAND,
        R2D2_POISON_TYPE(frame_ui_command_s)
    )

    R2D2_INTERNAL_FRAME_HELPER(
        frame_robot_names_s,
        ROBOT_NAMES,
        R2D2_POISON_TYPE(frame_robot_names)
    )

    R2D2_INTERNAL_FRAME_HELPER(
        frame_swarm_names_s,
        SWARM_NAMES,
        R2D2_POISON_TYPE(frame_swarm_names)
    )

    R2D2_INTERNAL_FRAME_HELPER(frame_battery_level_s, BATTERY_LEVEL)
    R2D2_INTERNAL_FRAME_HELPER(frame_manual_control_s, MANUAL_CONTROL)
    R2D2_INTERNAL_FRAME_HELPER(frame_movement_control_s, MOVEMENT_CONTROL)
<<<<<<< HEAD
    R2D2_INTERNAL_FRAME_HELPER(frame_robos_instruction_s, ROBOS_INSTRUCTION)    
    R2D2_INTERNAL_FRAME_HELPER(frame_command_log_s, COMMAND_LOG, R2D2_POISON_TYPE(frame_command_log_s))
    R2D2_INTERNAL_FRAME_HELPER(frame_command_status_update_s, COMMAND_STATUS_UPDATE, R2D2_POISON_TYPE(frame_command_status_update_s))
    R2D2_INTERNAL_FRAME_HELPER(frame_coordinate_s, COORDINATE_STRUCT)
=======
    R2D2_INTERNAL_FRAME_HELPER(frame_coordinate_s, COORDINATE)
>>>>>>> 1d011598
    R2D2_INTERNAL_FRAME_HELPER(frame_path_step_s, PATH_STEP)
    R2D2_INTERNAL_FRAME_HELPER(frame_gas_s, GAS)

    R2D2_INTERNAL_FRAME_HELPER(
        frame_command_log_s,
        COMMAND_LOG,
        R2D2_POISON_TYPE(frame_command_log_s)
    )

    R2D2_INTERNAL_FRAME_HELPER(
        frame_command_status_update_s,
        COMMAND_STATUS_UPDATE,
        R2D2_POISON_TYPE(frame_command_status_update_s)
    )

    R2D2_INTERNAL_FRAME_HELPER(
            frame_command_id_s,
            COMMAND_ID,
            R2D2_POISON_TYPE(frame_command_id_s)
    )

    R2D2_INTERNAL_FRAME_HELPER(frame_temperature_s, TEMPERATURE)

    R2D2_INTERNAL_FRAME_HELPER(
        frame_request_map_obstacles_s,
        REQUEST_MAP_OBSTACLES,
        R2D2_POISON_TYPE(frame_request_map_obstacles_s)
    )

    R2D2_INTERNAL_FRAME_HELPER(
        frame_map_info_s,
        MAP_INFO,
        R2D2_POISON_TYPE(frame_map_info_s)
    )

    R2D2_INTERNAL_FRAME_HELPER(
        frame_map_obstacle_s,
        MAP_OBSTACLE,
        R2D2_POISON_TYPE(frame_map_obstacle_s)
    )
}<|MERGE_RESOLUTION|>--- conflicted
+++ resolved
@@ -28,12 +28,9 @@
         BATTERY_LEVEL,
         MANUAL_CONTROL,
         MOVEMENT_CONTROL,
-<<<<<<< HEAD
         ROBOS_INSTRUCTION,
         COORDINATE_STRUCT,
-=======
         COORDINATE,
->>>>>>> 1d011598
         PATH_STEP,
         COMMAND_LOG,
         COMMAND_STATUS_UPDATE,
@@ -544,11 +541,6 @@
         uint16_t status;
     };
 
-<<<<<<< HEAD
-    // frame_external_s has to be here, because the static_assert requires
-    // all other size exceptions to be defined.
-    R2D2_INTERNAL_FRAME_HELPER(frame_external_s, EXTERNAL)
-=======
     /**
      * This frame will only be used with the python bus.
      * This frame gives a new command_id to SMM which can use that to issue a command.
@@ -622,7 +614,7 @@
         // The classification to a specific map.
         uint8_t map_id;
     };
->>>>>>> 1d011598
+
 
     R2D2_INTERNAL_FRAME_HELPER(frame_button_state_s, BUTTON_STATE)
     R2D2_INTERNAL_FRAME_HELPER(frame_activity_led_state_s, ACTIVITY_LED_STATE)
@@ -662,17 +654,18 @@
         R2D2_POISON_TYPE(frame_swarm_names)
     )
 
+    // frame_external_s has to be here, because the static_assert requires
+    // all other size exceptions to be defined.
+    R2D2_INTERNAL_FRAME_HELPER(frame_external_s, EXTERNAL)
     R2D2_INTERNAL_FRAME_HELPER(frame_battery_level_s, BATTERY_LEVEL)
     R2D2_INTERNAL_FRAME_HELPER(frame_manual_control_s, MANUAL_CONTROL)
     R2D2_INTERNAL_FRAME_HELPER(frame_movement_control_s, MOVEMENT_CONTROL)
-<<<<<<< HEAD
     R2D2_INTERNAL_FRAME_HELPER(frame_robos_instruction_s, ROBOS_INSTRUCTION)    
     R2D2_INTERNAL_FRAME_HELPER(frame_command_log_s, COMMAND_LOG, R2D2_POISON_TYPE(frame_command_log_s))
     R2D2_INTERNAL_FRAME_HELPER(frame_command_status_update_s, COMMAND_STATUS_UPDATE, R2D2_POISON_TYPE(frame_command_status_update_s))
     R2D2_INTERNAL_FRAME_HELPER(frame_coordinate_s, COORDINATE_STRUCT)
-=======
     R2D2_INTERNAL_FRAME_HELPER(frame_coordinate_s, COORDINATE)
->>>>>>> 1d011598
+
     R2D2_INTERNAL_FRAME_HELPER(frame_path_step_s, PATH_STEP)
     R2D2_INTERNAL_FRAME_HELPER(frame_gas_s, GAS)
 
