
#pragma once

#include <cstddef>
#include <cstdint>
#include <type_traits>

/*
 * This set of macros is used to quickly add packet helper structs
 * that help the communication system understand how to use
 * and refer to packets. It also checks whether the size of the frame
 * struct is within the hard limits of the protocol.
 * 
 * All frames should be 248 bytes or less, the frame_external_s 
 * is an exception. It is possible there will be another exception for 
 * the robos instructions later.
 */
#define R2D2_OPTIMISE_STRING(Type, MemberName) \
    template<> \
    struct supports_string_optimisation<Type> : std::true_type {}; \
    \
    template<> \
    struct string_member_offset<Type> { \
        constexpr static uint16_t offset = offsetof(Type, MemberName); \
    };


#define R2D2_INTERNAL_FRAME_HELPER(Type, EnumVal, ...) \
    template<> \
    struct frame_type_s<Type> { \
        constexpr static frame_id type = frame_type::EnumVal; \
    }; \
    \
    template<> \
    struct frame_data_s<frame_type::EnumVal> { \
        using type = Type; \
    }; \
    \
    static_assert( \
        std::is_same_v<Type, frame_external_s> \
        || sizeof(Type) <= 248, "The size of a frame type should not exceed 248 bytes!" \
    ); \
    \
    __VA_ARGS__

/**
 * Travis doesn't like #pragma pack(1), this define makes
 * it so packing is only done on an ARM target.
 */ 
#if defined(__arm__) || defined(__thumb__)
#define R2D2_PACK_STRUCT _Pragma("pack(1)")
#else
// Empty define
#define R2D2_PACK_STRUCT
#endif

namespace r2d2 {
    /**
     * The underlying type used for packet
     * identifiers.
     */
    using frame_id = uint8_t;

    /**
     * Central definition that is used to
     * determine whether the type T is suitable as
     * a packet type.
     *
     * @tparam T
     */
    template<typename T>
    constexpr bool is_suitable_frame_v = std::is_pod_v<T>;

    /**
     * Is the given packet type
     * extended (spans multiple network layer packets)?
     *
     * @tparam T
     */
    template<typename T>
    constexpr bool is_extended_frame_v = sizeof(T) > 8;

    /**
     * This enum will contain all packet types
     * in the system.
     */
    enum frame_type : frame_id {
        // Don't touch
        NONE = 0,

        // Frame types
        BUTTON_STATE,
        ACTIVITY_LED_STATE,
        DISTANCE,
        DISPLAY_FILLED_RECTANGLE,
        BATTERY_LEVEL,
        UI_COMMAND,
        MANUAL_CONTROL,
        MOVEMENT_CONTROL,
<<<<<<< HEAD
        PATH_STEP,
=======
        STRING_TEST,
>>>>>>> f57b5fa7

        // Don't touch
        EXTERNAL,
        ALL,
        COUNT
    };

    /** SYSTEM STRUCTS */

    /**
     * Packet enum type accessor
     * base template.
     *
     * @tparam T
     */
    template<typename T>
    struct frame_type_s {
        constexpr static frame_id type = frame_type::NONE;
    };

    /**
    * Empty base packet.
    */
    struct empty_frame {};

    /**
     * Packet data type accessor
     * base template.
     */
    template<frame_type>
    struct frame_data_s {
        using type = empty_frame;
    };

    /**
     * Helper accessor to get the
     * datatype for the given packet type.
     */
    template<frame_type P>
    using frame_data_t = typename frame_data_s<P>::type;

    /**
     * Helper accessor to get the
     * packet enum value for the given packet type.
     *
     * @tparam T
     */
    template<typename T>
    constexpr frame_id frame_type_v = frame_type_s<T>::type;

    /**
     * This struct is specialized to indicate that the
     * type it is specialized for support the string optimzation.
     * 
     * @tparam T
     */ 
    template<typename T>
    struct supports_string_optimisation : std::false_type {};
    
    /**
     * Struct that stores the offset of
     * the string member that can be optimised against.
     * 
     * @tparam T
     */ 
    template<typename T>
    struct string_member_offset {
        constexpr static uint16_t offset = 0;
    };

    /**
     * Helper accessor to check for string
     * optimisation support on the given type.
     *
     * @tparam T
     */  
    template<typename T>
    constexpr bool supports_string_optimisation_v = supports_string_optimisation<T>::value;

    /**
     * Helper accessor to get the string member
     * offset for the given type.
     * 
     * @tparam T
     */ 
    template<typename T>
    constexpr bool string_member_offset_v = string_member_offset<T>::offset;

    /**
    * A struct that helps to describe
    * an external system address.
    * Might change, depending on the external
    * communication module.
    */
    struct external_id_s {
        // 3th and 4th octet
        uint8_t octets[2];
    };

    /**
     * This frame describes a frame meant for external
     * systems. Tparam T describes the actual frame being send;
     * this structs wraps the internal frame.
     */
    struct frame_external_s {
        uint8_t length;
        external_id_s id;
        frame_type type;

        // NOTE: data should come last; ordering is important
        // for this specific struct!
        uint8_t data[256 - sizeof(uint8_t) - sizeof(external_id_s) - sizeof(frame_type)];
    };

    R2D2_INTERNAL_FRAME_HELPER(frame_external_s, EXTERNAL)

    /** USER STRUCTS */

		
	/** DO NOT REMOVE */
	/** #PythonAnchor# */


    /**
     * Packet containing the state of 
     * a button.
     */
    R2D2_PACK_STRUCT
    struct frame_button_state_s {
        bool pressed;
    };

    /**
     * Packet containing the state of
     * an activity led.
     */
    R2D2_PACK_STRUCT
    struct frame_activity_led_state_s {
        bool state;
    };

    /**
     * Distance in milimeter
     * 
     * Distance sensor wiki:
     * https://github.com/R2D2-2019/R2D2-2019/wiki/Measuring-distance
     */
    R2D2_PACK_STRUCT
    struct frame_distance_s {
        uint16_t mm;
    };
    
    /**
     * Struct to set a rectangle on a display. This fills a 
     * rectangle with the color specified.
     * 
     * Currently we can't fill the bigger screens. When the
     * extended frames are here the position and width/height
     * will change to a uint16_t to support the bigger screens.
     * 
     * Display wiki:
     * https://github.com/R2D2-2019/R2D2-2019/wiki/Display
     */
    R2D2_PACK_STRUCT
    struct frame_display_filled_rectangle_s {
        // position of rectangle
        uint8_t x;
        uint8_t y;

        // dimensions of the rectangle
        uint8_t width;
        uint8_t height;

        // color of pixels
        uint8_t red;
        uint8_t green;
        uint8_t blue;
    };

    /**
     * ONLY USABLE IN PYTHON TO PYTHON COMMUNICATION
     * 
     * This is a hack that uses the python frame generator 
     * to create a frame with strings instead of chars.
     * This conversion does not work in c++. These frames 
     * will be sent to swarm management, they only have to 
     * call the command with given parameters and send it 
     * to the destined robot.
     *
     * SwarmUI wiki:
     * https://github.com/R2D2-2019/R2D2-2019/wiki/Swarm-UI    
     */
    R2D2_PACK_STRUCT
    struct frame_ui_command_s {
        // module is the name of the targeted module, mostly used 
        // to prevent nameclash
        char module;

        // command is the command that needs to be executed, with parameters
        char command;

        // destination is used to tell what robot to send the command to
        char destination;
    };

    /**
     * Struct that represents the level of 
     * the battery on the robot. 
     * 
     * Power wiki: 
     * https://github.com/R2D2-2019/R2D2-2019/wiki/Power
     */ 
    R2D2_PACK_STRUCT
    struct frame_battery_level_s {
        // Battery percentage. Between 0 - 100
        uint8_t percentage;

        // Battery voltage.
        // The voltage is multiplied by 1000 in this
        // representation. That means that a value of
        // 12.1V will be 12100. This larger value is 
        // used to alleviate the need for floating point numbers.
        // A scale of x1000 is used, because thas is the maximum precision
        // the sensor can read.
        uint32_t voltage;
    };

    /**
     * Struct that represent the state
     * of how the robot SHOULD move according the controller.
     * 
     * Manual_control wiki:
     * https://github.com/R2D2-2019/R2D2-2019/wiki/Manual-Control
     * 
     */
    struct frame_manual_control_s {
        // A value between -100% & 100% 
        int8_t speed;

        // A value between -90 & 90 (degrees)
        int8_t rotation;

        // state of the brake button
        bool brake;
    };

    /**
     * Struct that represent the state
     * of how the robot WILL move.
     * 
     * Moving Platform wiki:
     * https://github.com/R2D2-2019/R2D2-2019/wiki/Moving-Platform
     */
    R2D2_PACK_STRUCT
    struct frame_movement_control_s {
        // A value between -100% & 100% 
        int8_t speed;

        // A value between -90 & 90 (degrees)
        int8_t rotation;

        // state of the brake button
        bool brake;
    };

    /**
     * Our A-star algorithm outputs a list of 2D vector so the path_id 
     * indentifies which list it's from, the step id is basically 
     * the list index. x and y are the 2D vector's attributes.
     * 
     * Navigation wiki:
     * https://github.com/R2D2-2019/R2D2-2019/wiki/Navigation
     */
    R2D2_PACK_STRUCT
    struct frame_path_step_s {
        // x coordinate (in 2d x/y space)
        uint32_t x;

        // y coordinate (in 2d x/y space)
        uint32_t y;

        // sequence integer that indentifies what step in the path we're at.
        uint16_t step_id;

        // unique indentifier for a path so we don't mix up multiple paths.
        uint8_t path_id;
    };

    R2D2_INTERNAL_FRAME_HELPER(frame_button_state_s, BUTTON_STATE)
    R2D2_INTERNAL_FRAME_HELPER(frame_activity_led_state_s, ACTIVITY_LED_STATE)
    R2D2_INTERNAL_FRAME_HELPER(frame_distance_s, DISTANCE)
    R2D2_INTERNAL_FRAME_HELPER(frame_display_filled_rectangle_s, DISPLAY_FILLED_RECTANGLE)
    R2D2_INTERNAL_FRAME_HELPER(frame_battery_level_s, BATTERY_LEVEL)
    R2D2_INTERNAL_FRAME_HELPER(frame_ui_command_s, UI_COMMAND)
<<<<<<< HEAD
    R2D2_INTERNAL_FRAME_HELPER(frame_movement_control_s, MOVEMENT_CONTROL)
    R2D2_INTERNAL_FRAME_HELPER(frame_path_step_s, PATH_STEP)

=======
    R2D2_INTERNAL_FRAME_HELPER(frame_manual_control_s, MANUAL_CONTROL)    
    R2D2_INTERNAL_FRAME_HELPER(frame_movement_control_s, MOVEMENT_CONTROL)    
>>>>>>> f57b5fa7
}<|MERGE_RESOLUTION|>--- conflicted
+++ resolved
@@ -97,11 +97,8 @@
         UI_COMMAND,
         MANUAL_CONTROL,
         MOVEMENT_CONTROL,
-<<<<<<< HEAD
         PATH_STEP,
-=======
         STRING_TEST,
->>>>>>> f57b5fa7
 
         // Don't touch
         EXTERNAL,
@@ -396,12 +393,7 @@
     R2D2_INTERNAL_FRAME_HELPER(frame_display_filled_rectangle_s, DISPLAY_FILLED_RECTANGLE)
     R2D2_INTERNAL_FRAME_HELPER(frame_battery_level_s, BATTERY_LEVEL)
     R2D2_INTERNAL_FRAME_HELPER(frame_ui_command_s, UI_COMMAND)
-<<<<<<< HEAD
+    R2D2_INTERNAL_FRAME_HELPER(frame_path_step_s, PATH_STEP)
+    R2D2_INTERNAL_FRAME_HELPER(frame_manual_control_s, MANUAL_CONTROL)    
     R2D2_INTERNAL_FRAME_HELPER(frame_movement_control_s, MOVEMENT_CONTROL)
-    R2D2_INTERNAL_FRAME_HELPER(frame_path_step_s, PATH_STEP)
-
-=======
-    R2D2_INTERNAL_FRAME_HELPER(frame_manual_control_s, MANUAL_CONTROL)    
-    R2D2_INTERNAL_FRAME_HELPER(frame_movement_control_s, MOVEMENT_CONTROL)    
->>>>>>> f57b5fa7
 }