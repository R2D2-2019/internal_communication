--- conflicted
+++ resolved
@@ -369,19 +369,5 @@
     R2D2_INTERNAL_FRAME_HELPER(frame_display_filled_rectangle_s, DISPLAY_FILLED_RECTANGLE)
     R2D2_INTERNAL_FRAME_HELPER(frame_battery_level_s, BATTERY_LEVEL)
     R2D2_INTERNAL_FRAME_HELPER(frame_ui_command_s, UI_COMMAND)
-<<<<<<< HEAD
     R2D2_INTERNAL_FRAME_HELPER(frame_movement_control_s, MOVEMENT_CONTROL)    
-=======
-    R2D2_INTERNAL_FRAME_HELPER(frame_manual_control_s, MANUAL_CONTROL)
-    R2D2_INTERNAL_FRAME_HELPER(frame_movement_control_s, MOVEMENT_CONTROL)
-
-    // EXAMPLE: for string optimalisation, the frame doesn't actually support it
-    R2D2_INTERNAL_FRAME_HELPER(
-        frame_string_test_s,
-        STRING_TEST,
-
-        // Any extra tags here
-        R2D2_OPTIMISE_STRING(frame_string_test_s, data)
-    )        
->>>>>>> 4c5e10d0
 }