#pragma once

#include "frames/macros.hpp"
#include "frames/definitions.hpp"
#include "frame_enums.hpp"

namespace r2d2 {
    /**
     * This enum will contain all packet types
     * in the system.
     */
    enum frame_type : frame_id {
        // Don't touch
        NONE = 0,

        // Frame types
        BUTTON_STATE,
        ACTIVITY_LED_STATE,
        DISTANCE,
        DISPLAY_RECTANGLE,
        DISPLAY_RECTANGLE_VIA_CURSOR,
        DISPLAY_8X8_CHARACTER,
        DISPLAY_8X8_CHARACTER_VIA_CURSOR,
        DISPLAY_CIRCLE,
        DISPLAY_CIRCLE_VIA_CURSOR,
        CURSOR_POSITION,
        CURSOR_COLOR,
        UI_COMMAND,
        ROBOT_NAMES,
        SWARM_NAMES,
        BATTERY_LEVEL,
        MANUAL_CONTROL,
        MANUAL_CONTROL_BUTTON,
        MANUAL_CONTROL_SLIDER,
        MANUAL_CONTROL_JOYSTICK,
        MICROPHONE,
        MOVEMENT_CONTROL,
        COORDINATE,
        PATH_STEP,
        COMMAND_LOG,
        COMMAND_STATUS_UPDATE,
        COMMAND_ID,
        TEMPERATURE,
        GAS,
        QRCODE_DATA,
        RTTTL_STRING,
        REQUEST_MAP_OBSTACLES,
        MAP_INFO,
        MAP_OBSTACLE,
        END_EFFECTOR_TYPE,
        END_EFFECTOR_CLAW,
<<<<<<< HEAD
        ROBOT_ARM,

=======
        FLAME_DETECTION,
>>>>>>> 6f70f61e

        // Don't touch
        EXTERNAL,
        ALL,
        COUNT
    };

    /** SYSTEM STRUCTS */

    /**
     * Packet enum type accessor
     * base template.
     *
     * @tparam T
     */
    template<typename T>
    struct frame_type_s {
        constexpr static frame_id type = frame_type::NONE;
    };

    /**
    * Empty base packet.
    */
    struct empty_frame {};

    /**
     * Packet data type accessor
     * base template.
     */
    template<frame_type>
    struct frame_data_s {
        using type = empty_frame;
    };

    /**
     * Helper accessor to get the
     * datatype for the given packet type.
     */
    template<frame_type P>
    using frame_data_t = typename frame_data_s<P>::type;

    /**
     * Helper accessor to get the
     * packet enum value for the given packet type.
     *
     * @tparam T
     */
    template<typename T>
    constexpr frame_id frame_type_v = frame_type_s<T>::type;

    /**
    * A struct that helps to describe
    * an external system address.
    * Might change, depending on the external
    * communication module.
    */
    struct external_id_s {
        // 3th and 4th octet
        uint8_t octets[2];
    };

    /**
     * This frame describes a frame meant for external
     * systems. Tparam T describes the actual frame being send;
     * this structs wraps the internal frame.
     */
    struct frame_external_s {
        uint8_t length;
        external_id_s id;
        frame_type type;

        // NOTE: data should come last; ordering is important
        // for this specific struct!
        uint8_t data[256 - sizeof(uint8_t) - sizeof(external_id_s) - sizeof(frame_type)];
    };

    R2D2_INTERNAL_FRAME_HELPER(frame_external_s, EXTERNAL)

    /** USER STRUCTS */


    /** DO NOT REMOVE */
    /** #PythonAnchor# */


    /**
     * Packet containing the state of
     * a button.
     */
    R2D2_PACK_STRUCT
    struct frame_button_state_s {
        bool pressed;
    };

    /**
     * Packet containing the state of
     * an activity led.
     */
    R2D2_PACK_STRUCT
    struct frame_activity_led_state_s {
        bool state;
    };

    /**
     * Distance in milimeter
     *
     * Distance sensor wiki:
     * https://github.com/R2D2-2019/R2D2-2019/wiki/Measuring-distance
     */
    R2D2_PACK_STRUCT
    struct frame_distance_s {
        uint16_t mm;
    };

    /**
     * Struct to set a rectangle on a display. This fills a
     * rectangle with the color specified.
     *
     * Display wiki:
     * https://github.com/R2D2-2019/R2D2-2019/wiki/Display
     */
    R2D2_PACK_STRUCT
    struct frame_display_rectangle_s {
        // position of rectangle
        uint8_t x;
        uint8_t y;

        // dimensions of the rectangle
        uint8_t width;
        uint8_t height;
        // if true the rectangle will be filled, if false the rectangle will be hollow.
        bool filled;

        // color of pixels
        uint8_t red;
        uint8_t green;
        uint8_t blue;
    };

    /**
     * Struct to set a rectangle on a display. This fills a
     * rectangle with the color specified.
     *
     * Display wiki:
     * https://github.com/R2D2-2019/R2D2-2019/wiki/Display
     */
    R2D2_PACK_STRUCT
    struct frame_display_rectangle_via_cursor_s {
        // Targets which cursor to write to. This should be one
        // your module claimed. The rectangle will be drawn
        // from the cursor position as starting location.
        uint8_t cursor_id;

        // dimensions of the rectangle
        uint8_t width;
        uint8_t height;
        // if true the rectangle will be filled, if false the rectangle will be hollow.
        bool filled;

        // color of pixels
        uint8_t red;
        uint8_t green;
        uint8_t blue;
    };

    /**
     * Struct to set a single character on a display. This shows
     * a colored character at given location. The character
     * can be any character from the un-extended
     * ascii table (characters 0-127)
     *
     * Display wiki:
     * https://github.com/R2D2-2019/R2D2-2019/wiki/Display
     */
    R2D2_PACK_STRUCT
    struct frame_display_8x8_character_s {
        // position of character
        uint8_t x;
        uint8_t y;

        // color of pixels
        uint8_t red;
        uint8_t green;
        uint8_t blue;

        // The characters to draw
        // Last element because of string optimisation
        char characters[243];
    };

    /**
     * Struct to set a character on a display. This shows
     * a colored character at given location. The character
     * can be any character from the un-extended
     * ascii table (characters 0-127)
     *
     * For now an alternative to x/y and color based character
     * drawing.
     */
    R2D2_PACK_STRUCT
    struct frame_display_8x8_character_via_cursor_s {
        // Targets which cursor to write to. This should be one
        // your module claimed. The characters will be drawn
        // from the cursor position as starting location.
        uint8_t cursor_id;

        // The characters to draw
        // Last element because of string optimisation
        char characters[247];
    };

    /**
     * Struct to set a circle on a display. This fills a
     * circle with the color specified.
     *
     * Display wiki:
     * https://github.com/R2D2-2019/R2D2-2019/wiki/Display
     */
    R2D2_PACK_STRUCT
    struct frame_display_circle_s {
        // position of the circle
        uint8_t x;
        uint8_t y;

        // dimensions of the circle
        uint8_t radius;
        // if true the circle will be filled, if false the circle will be hollow.
        bool filled;

        // color of pixels
        uint8_t red;
        uint8_t green;
        uint8_t blue;
    };

    /**
     * Struct to set a circle on a display. This fills a
     * circle with the color specified.
     *
     * Display wiki:
     * https://github.com/R2D2-2019/R2D2-2019/wiki/Display
     */
    R2D2_PACK_STRUCT
    struct frame_display_circle_via_cursor_s {
        // Targets which cursor to write to. This should be one
        // your module claimed. The circle will be drawn
        // from the cursor position as starting location.
        uint8_t cursor_id;

        // dimensions of the circle
        uint8_t radius;
        // if true the circle will be filled, if false the circle will be hollow.
        bool filled;

        // color of pixels
        uint8_t red;
        uint8_t green;
        uint8_t blue;
    };

    /**
     * This frame will move the targeted cursor to the
     * given position. (0,0) is the upper left corner.
     *
     */
    R2D2_PACK_STRUCT
    struct frame_cursor_position_s {
        // Targets which cursor to write to. This should be one
        // your module claimed.
        uint8_t cursor_id;

        // new location for the cursor
        uint8_t cursor_x;
        uint8_t cursor_y;
    };

    /**
     * This frame will set the targeted cursor color to
     * given colors.
     *
     */
    R2D2_PACK_STRUCT
    struct frame_cursor_color_s {
        // Targets which cursor to write to. This should be one
        // your module claimed.
        uint8_t cursor_id;

        // cursor color
        uint8_t red;
        uint8_t green;
        uint8_t blue;
    };

    /**
     * This frame contains two temperatures.
     * The temperature the sensor is pointed at and
     * the ambient temperature
     * IMPORTANT:
     * All the values must be devided by 100 in order
     * to get the correct value.
     * This is to prevent floating point values.
     */
    R2D2_PACK_STRUCT
    struct frame_temperature_s {
        // This is the (unique) ID of the sensor
        uint32_t id;
        // Ambient temperature multiplied with 100
        int16_t ambient_temperature;
        // Object temperature multiplied with 100
        // Contains the temperature the sensor is pointed at
        int16_t object_temperature;
    };

    /**
     * ONLY USABLE IN PYTHON TO PYTHON COMMUNICATION
     *
     * This is a hack that uses the python frame generator
     * to create a frame with strings instead of chars.
     * This conversion does not work in c++. These frames
     * will be sent to swarm management, they only have to
     * call the command with given parameters and send it
     * to the destined robot.
     *
     * SwarmUI wiki:
     * https://github.com/R2D2-2019/R2D2-2019/wiki/Swarm-UI
     */
    R2D2_PYTHON_FRAME
    struct frame_ui_command_s {
        // name of the frame or json command which we want to
        // send for evaluation to SMM
        char command;

        // parameters for the frame from frame_name
        char params;

        // destination is used to tell what robot or swarm to
        // send the command to
        char destination;
    };

    /**
     * Only used in python
     * List of all robot names
     * The names of all connected robots will be in this struct, seperated by spaces
     * These names will be used by swarm ui to indicate a destination
     * An example: "robot1 robot2 robot3"
     * Swarm UI wiki:
     * https://github.com/R2D2-2019/R2D2-2019/wiki/Swarm-UI
    */
    R2D2_PACK_STRUCT
    struct frame_robot_names_s {
        char names;
    };

    /**
     * Only used in python
     * List of all swarm names
     * The names of all connected swarms will be in this struct, seperated by spaces
     * These names will be used by swarm ui to indicate a destination
     * An example: "swarm1 swarm2 swarm3"
     * Swarm UI wiki:
     * https://github.com/R2D2-2019/R2D2-2019/wiki/Swarm-UI
    */
    R2D2_PACK_STRUCT
    struct frame_swarm_names_s {
        char names;
    };

    /**
     * Struct that represents the level of
     * the battery on the robot.
     *
     * Power wiki:
     * https://github.com/R2D2-2019/R2D2-2019/wiki/Power
     */
    R2D2_PACK_STRUCT
    struct frame_battery_level_s {
        // Battery voltage.
        // The voltage is multiplied by 1000 in this
        // representation. That means that a value of
        // 12.1V will be 12100. This larger value is
        // used to alleviate the need for floating point numbers.
        // A scale of x1000 is used, because thas is the maximum
        // precision the sensor can read.
        uint32_t voltage;

        // Battery percentage. Between 0 - 100
        uint8_t percentage;
    };

    /**
     * Struct that represent the state
     * of how the robot SHOULD move according the controller.
     *
     * Manual_control wiki:
     * https://github.com/R2D2-2019/R2D2-2019/wiki/Manual-Control
     *
     */
    R2D2_PACK_STRUCT
    struct frame_manual_control_s {
        // A value between -100% & 100%
        int8_t speed;

        // A value between -90 & 90 (degrees)
        int8_t rotation;

        // state of the brake button
        bool brake;
    };


    /**
     * Struct to let modules know the state of a button changed, and what it is now.
     *
     * Manual_control wiki:
     * https://github.com/R2D2-2019/R2D2-2019/wiki/Manual-Control
     */
    R2D2_PACK_STRUCT
    struct frame_manual_control_button_s {
        // Unique ID of the controller
        uint8_t controller_id;

        // Button ID
        uint8_t button_id;

        // Value of the above mentioned button
        bool value;
    };

    /**
     * Struct to let modules know the state of a slider changed, and what it is now.
     *
     * Manual_control wiki:
     * https://github.com/R2D2-2019/R2D2-2019/wiki/Manual-Control
     */
    R2D2_PACK_STRUCT
    struct frame_manual_control_slider_s {
        // Unique ID of the controller
        uint8_t controller_id;

        // Button ID
        uint8_t slider_id;

        // Value of the above mentioned slider
        uint8_t value;
    };

    /**
     * Struct to let modules know the state of a joystick changed, and what it is now.
     *
     * Manual_control wiki:
     * https://github.com/R2D2-2019/R2D2-2019/wiki/Manual-Control
     */
    R2D2_PACK_STRUCT
    struct frame_manual_control_joystick_s {
        //Unique ID of the controller
        uint8_t controller_id;

        // Joystick ID
        uint8_t joystick_id;

        // Value of the joystick X axis
        int8_t value_x;

        // Value of the joystick Y Axis
        int8_t value_y;
    };

    /**
     * Struct that represent the state
     * of how the robot WILL move.
     *
     * Moving Platform wiki:
     * https://github.com/R2D2-2019/R2D2-2019/wiki/Moving-Platform
     */
    R2D2_PACK_STRUCT
    struct frame_movement_control_s {
        // A value between -100% & 100%
        int8_t speed;

        // A value between -90 & 90 (degrees)
        int8_t rotation;

        // state of the brake button
        bool brake;
    };

    /**
     * Struct that represents a coordinate on the planet.
     *
     * Location_detector wiki:
     * https://github.com/R2D2-2019/location_detector
     */

    R2D2_PACK_STRUCT
    struct frame_coordinate_s {
        // This variable represents the height relative
        // to the average sea level.
        int16_t altitude;

        // This variable represents the tenthousandths
        // minutes of the longitude coordinate.
        uint16_t long_tenthousandth_min;

        // This variable represents the tenthousandths
        // minutes of the latitude coordinate.
        uint16_t lat_tenthousandth_min;

        // This variable represents the degrees of
        // the latitude coordinate.
        uint8_t lat_deg;

        // This variable represents the minutes of
        // the latitude coordinate.
        uint8_t lat_min;

        // This variable represents the degrees of
        // the longitude coordinate.
        uint8_t long_deg;

        // This variable represents the minutes of
        // the longitude coordinate.
        uint8_t long_min;

        // This variable represents the nothern or
        // southern hemisphere the coordinate is located
        // on. North is true, South is false.
        bool north_south_hemisphere;

        // This variable represents the eastern or
        // western hemisphere the coordinate is located
        // on. East is true, West is false.
        bool east_west_hemisphere;
    };

    /*
     * Our A-star algorithm outputs a list of 2D vector so
     * the path_id indentifies which list it's from, the
     * step id is basically the list index. x and y are the
     * 2D vector's attributes.
     *
     * Navigation wiki:
     * https://github.com/R2D2-2019/R2D2-2019/wiki/Navigation
     */
    R2D2_PACK_STRUCT
    struct frame_path_step_s {
        // x coordinate (in 2d x/y space)
        uint32_t x;

        // y coordinate (in 2d x/y space)
        uint32_t y;

        // sequence integer that indentifies what step in
        // the path we're at.
        uint16_t step_id;

        // unique indentifier for a path so we don't mix
        // up multiple paths.
        uint8_t path_id;
    };

    /**
     * This frame contains an optimised array with raw microphone data
     */
    R2D2_PACK_STRUCT
    struct frame_microphone_s {
	// length of the array (for optimalisation)
    	uint8_t length;

        // array of samples
        int16_t microphone_data[64];
    };

    /*
     * This frame will only be used with the python bus.
     * The frame will be responsible for sending log data from
     * SMM to the swarm analytics module.
     *
     * SMM wiki:
     * https://github.com/R2D2-2019/R2D2-2019/wiki/Swarm-Management
     */
    R2D2_PYTHON_FRAME
    struct frame_command_log_s {
        // The current status of the command [for example received,
        // processed, send etc.] This is specified as an integer
        // since swarm analytics will provide a table containing the
        // explanation for each status.
        uint16_t status;

        // This variable will contain the original recieved command
        // type.
        char original_command;

        // This variable will contain the original command data.
        char original_data;
    };

    /*
     * This frame will only be used with the python bus.
     * The frame will be responsible for updating the status of a
     * command.
     *
     * SMM wiki:
     * https://github.com/R2D2-2019/R2D2-2019/wiki/Swarm-Management
     */
    R2D2_PYTHON_FRAME
    struct frame_command_status_update_s {
        // The command id for wich the status needs to be updated.
        uint32_t cmd_id;

        // The current status of the command, for example received,
        // processed, send etc. This is specified as an integer
        // since swarm analytics will provide a table containing the
        // explanation for each status.
        uint16_t status;
    };

    /**
     * This frame will only be used with the python bus.
     * This frame gives a new command_id to SMM which can use that to issue a command.
     *
     * Swarm Analytics wiki:
     * https://github.com/R2D2-2019/swarm_analytics
     */
    R2D2_PYTHON_FRAME
    struct frame_command_id_s {
        // The new command ID
        uint32_t command_id;
    };

    /*
    * This frame will be send from the gas detection module.
    * It will send the gas_id (which corresponds to a specific gas)
    * and the gas_value will be the value of gas in parts per million.
    * Refer to the wiki for more information:
    * wiki page: https://github.com/R2D2-2019/R2D2-2019/wiki/Gas-Detection
    */
    R2D2_PACK_STRUCT
    struct frame_gas_s {
        // The gas value in parts per million.
        uint16_t gas_value;
        // The gas id which corresponds to a specific gas.
        // For example: 0 is LPG, 1 is Co, 2 is smoke.
        uint8_t gas_id;
    };

    /*
    * This is a frame that will be send to the sound module. 
    * It contains a simple rtttl string 
    * wiki page: https://github.com/R2D2-2019/R2D2-2019/wiki/Sound-playback
    */
    R2D2_PACK_STRUCT
    struct frame_rtttl_string_s {
        // the rtttl string to be send 
        char rtttl_string[248];
    };
    
    /* 
    * This frame will be sent from the navigation module.
    * Refer to the wiki for more information:
    * wiki page: https://github.com/R2D2-2019/R2D2-2019/wiki/Navigation
    */
    R2D2_PYTHON_FRAME
    struct frame_request_map_obstacles_s {
        // Will be used to assign a map to a specific path
        uint8_t path_id;
    };

    /*
    * This frame will be sent from Swarm Analytics.
    * Refer to the wiki for more information:
    * wiki page: https://github.com/R2D2-2019/R2D2-2019/wiki/Swarm-Analytics
    */
    R2D2_PYTHON_FRAME
    struct frame_map_info_s {
        // Will be used to detect the amount of obstacles that have been found.
        uint16_t obstacle_count;
        // The width of a map.
        uint16_t width;
        // The height of a map.
        uint16_t height;
        // Will be used to correspond to a request.
        uint8_t path_id;
        // Will be used to indentify map for all the coming obstacles.
        uint8_t map_id;
    };

    /*
    * This frame will be sent from Swarm Analytics.
    * Refer to the wiki for more information:
    * wiki page: https://github.com/R2D2-2019/R2D2-2019/wiki/Swarm-Analytics
    */
    R2D2_PYTHON_FRAME
    struct frame_map_obstacle_s {
        // The coordinate of the X-axis.
        uint16_t x;
        // The coordinate of the Y-axis.
        uint16_t y;
        // The classification to a specific map.
        uint8_t map_id;
    };

    /**
     * This frame is used to request the type of the end effector
     *
     * End effector wiki:
     * https://github.com/R2D2-2019/R2D2-2019/wiki/End-Effectors#2-Interface
     */
    R2D2_PACK_STRUCT
    struct frame_end_effector_type_s {
        //the type of end effector
        end_effector_type type;
    };

    /**
     * The end effector claw can be closed and opened with this frame.
     *
     * End effector wiki:
     * https://github.com/R2D2-2019/R2D2-2019/wiki/End-Effectors#2-Interface
     */
    R2D2_PACK_STRUCT
    struct frame_end_effector_claw_s {
        // close or open state for the claw
        bool close;
    };

    /**
<<<<<<< HEAD
     *  The Robot arm can move to a certain cartasian point(xyz) with a amount of speed in (ms/min)
     * 
     *  robot arm wiki: https://github.com/R2D2-2019/R2D2-2019/wiki/Robot-Arm
     */
    R2D2_PACK_STRUCT
    struct frame_robot_arm_s{
        uint16_t x;
        uint16_t y;
        uint16_t z;
        uint16_t speed;
    };
=======
     * This frame is used to get if a fire is detected and at what angle
     *
     * Flame detection wiki:
     * https://github.com/R2D2-2019/R2D2-2019/wiki/Flame-sensor
     */
    R2D2_PACK_STRUCT
    struct frame_flame_detection_s {
    	bool flame_detected;
    	bool big_fire;
    	int flame_angle;
    };

    /**
     * This frame is used to send data about detected QR codes over the bus.
     * 
     * Vision wiki:
     * https://github.com/R2D2-2019/R2D2-2019/wiki/Vision
     */
    R2D2_PYTHON_FRAME
    struct frame_qrcode_data_s {
        char message[200];
        uint16_t width;
        uint16_t height;
        int16_t x_offset;
        int16_t y_offset;
        uint16_t distance_in_mm;
    };

>>>>>>> 6f70f61e
    R2D2_INTERNAL_FRAME_HELPER(frame_button_state_s, BUTTON_STATE)
    R2D2_INTERNAL_FRAME_HELPER(frame_activity_led_state_s, ACTIVITY_LED_STATE)
    R2D2_INTERNAL_FRAME_HELPER(frame_distance_s, DISTANCE)
    R2D2_INTERNAL_FRAME_HELPER(frame_display_rectangle_s, DISPLAY_RECTANGLE)
    R2D2_INTERNAL_FRAME_HELPER(frame_display_rectangle_via_cursor_s, DISPLAY_RECTANGLE_VIA_CURSOR)
    R2D2_INTERNAL_FRAME_HELPER(frame_display_circle_s, DISPLAY_CIRCLE)
    R2D2_INTERNAL_FRAME_HELPER(frame_display_circle_via_cursor_s, DISPLAY_CIRCLE_VIA_CURSOR)


    R2D2_INTERNAL_FRAME_HELPER(
        frame_display_8x8_character_s,
        DISPLAY_8X8_CHARACTER,
        R2D2_OPTIMISE_STRING(frame_display_8x8_character_s, characters)
    )

    R2D2_INTERNAL_FRAME_HELPER(
        frame_display_8x8_character_via_cursor_s,
        DISPLAY_8X8_CHARACTER_VIA_CURSOR,
        R2D2_OPTIMISE_STRING(frame_display_8x8_character_via_cursor_s, characters)
    )

    R2D2_INTERNAL_FRAME_HELPER(frame_cursor_position_s, CURSOR_POSITION)
    R2D2_INTERNAL_FRAME_HELPER(frame_cursor_color_s, CURSOR_COLOR)

    R2D2_INTERNAL_FRAME_HELPER(
        frame_ui_command_s,
        UI_COMMAND,
        R2D2_POISON_TYPE(frame_ui_command_s)
    )

    R2D2_INTERNAL_FRAME_HELPER(
        frame_robot_names_s,
        ROBOT_NAMES,
        R2D2_POISON_TYPE(frame_robot_names)
    )

    R2D2_INTERNAL_FRAME_HELPER(
        frame_swarm_names_s,
        SWARM_NAMES,
        R2D2_POISON_TYPE(frame_swarm_names)
    )

    R2D2_INTERNAL_FRAME_HELPER(frame_battery_level_s, BATTERY_LEVEL)
    R2D2_INTERNAL_FRAME_HELPER(frame_manual_control_s, MANUAL_CONTROL)
    R2D2_INTERNAL_FRAME_HELPER(frame_manual_control_button_s, MANUAL_CONTROL_BUTTON)
    R2D2_INTERNAL_FRAME_HELPER(frame_manual_control_slider_s, MANUAL_CONTROL_SLIDER)
    R2D2_INTERNAL_FRAME_HELPER(frame_manual_control_joystick_s, MANUAL_CONTROL_JOYSTICK)
    R2D2_INTERNAL_FRAME_HELPER(frame_movement_control_s, MOVEMENT_CONTROL)
    R2D2_INTERNAL_FRAME_HELPER(frame_coordinate_s, COORDINATE)

    R2D2_INTERNAL_FRAME_HELPER(
    	frame_microphone_s,
	MICROPHONE,
	R2D2_OPTIMISE_ARRAY(frame_microphone_s, length, microphone_data)
    )

    R2D2_INTERNAL_FRAME_HELPER(frame_path_step_s, PATH_STEP)
    R2D2_INTERNAL_FRAME_HELPER(frame_gas_s, GAS)

    R2D2_INTERNAL_FRAME_HELPER(
        frame_command_log_s,
        COMMAND_LOG,
        R2D2_POISON_TYPE(frame_command_log_s)
    )

    R2D2_INTERNAL_FRAME_HELPER(
        frame_command_status_update_s,
        COMMAND_STATUS_UPDATE,
        R2D2_POISON_TYPE(frame_command_status_update_s)
    )

    R2D2_INTERNAL_FRAME_HELPER(
            frame_command_id_s,
            COMMAND_ID,
            R2D2_POISON_TYPE(frame_command_id_s)
    )

    R2D2_INTERNAL_FRAME_HELPER(frame_temperature_s, TEMPERATURE)
    
    R2D2_INTERNAL_FRAME_HELPER(
        frame_rtttl_string_s, 
        RTTTL_STRING,
        R2D2_OPTIMISE_STRING(frame_rtttl_string_s, rtttl_string)
    )

    R2D2_INTERNAL_FRAME_HELPER(
        frame_request_map_obstacles_s,
        REQUEST_MAP_OBSTACLES,
        R2D2_POISON_TYPE(frame_request_map_obstacles_s)
    )

    R2D2_INTERNAL_FRAME_HELPER(
        frame_map_info_s,
        MAP_INFO,
        R2D2_POISON_TYPE(frame_map_info_s)
    )

    R2D2_INTERNAL_FRAME_HELPER(
        frame_map_obstacle_s,
        MAP_OBSTACLE,
        R2D2_POISON_TYPE(frame_map_obstacle_s)
    )

    R2D2_INTERNAL_FRAME_HELPER(frame_end_effector_type_s, END_EFFECTOR_TYPE)

    R2D2_INTERNAL_FRAME_HELPER(frame_end_effector_claw_s, END_EFFECTOR_CLAW)

<<<<<<< HEAD
    R2D2_INTERNAL_FRAME_HELPER(frame_robot_arm_s, ROBOT_ARM)
=======
    R2D2_INTERNAL_FRAME_HELPER(frame_flame_detection_s, FLAME_DETECTION)

    R2D2_INTERNAL_FRAME_HELPER(
        frame_qrcode_data_s,
        QRCODE_DATA,
        R2D2_POISON_TYPE(frame_qrcode_data_s)
    )
>>>>>>> 6f70f61e
}<|MERGE_RESOLUTION|>--- conflicted
+++ resolved
@@ -49,12 +49,9 @@
         MAP_OBSTACLE,
         END_EFFECTOR_TYPE,
         END_EFFECTOR_CLAW,
-<<<<<<< HEAD
         ROBOT_ARM,
-
-=======
         FLAME_DETECTION,
->>>>>>> 6f70f61e
+
 
         // Don't touch
         EXTERNAL,
@@ -782,8 +779,8 @@
     };
 
     /**
-<<<<<<< HEAD
-     *  The Robot arm can move to a certain cartasian point(xyz) with a amount of speed in (ms/min)
+
+     *  The Robot arm frame can move the robot arm to a certain cartasian point(xyz) with a amount of speed in (ms/min)
      * 
      *  robot arm wiki: https://github.com/R2D2-2019/R2D2-2019/wiki/Robot-Arm
      */
@@ -794,7 +791,7 @@
         uint16_t z;
         uint16_t speed;
     };
-=======
+
      * This frame is used to get if a fire is detected and at what angle
      *
      * Flame detection wiki:
@@ -823,7 +820,7 @@
         uint16_t distance_in_mm;
     };
 
->>>>>>> 6f70f61e
+
     R2D2_INTERNAL_FRAME_HELPER(frame_button_state_s, BUTTON_STATE)
     R2D2_INTERNAL_FRAME_HELPER(frame_activity_led_state_s, ACTIVITY_LED_STATE)
     R2D2_INTERNAL_FRAME_HELPER(frame_distance_s, DISTANCE)
@@ -931,9 +928,9 @@
 
     R2D2_INTERNAL_FRAME_HELPER(frame_end_effector_claw_s, END_EFFECTOR_CLAW)
 
-<<<<<<< HEAD
+
     R2D2_INTERNAL_FRAME_HELPER(frame_robot_arm_s, ROBOT_ARM)
-=======
+
     R2D2_INTERNAL_FRAME_HELPER(frame_flame_detection_s, FLAME_DETECTION)
 
     R2D2_INTERNAL_FRAME_HELPER(
@@ -941,5 +938,5 @@
         QRCODE_DATA,
         R2D2_POISON_TYPE(frame_qrcode_data_s)
     )
->>>>>>> 6f70f61e
+
 }