
#pragma once

#include <cstddef>
#include <cstdint>
#include <type_traits>

/*
 * This set of macros is used to quickly add packet helper structs
 * that help the communication system understand how to use
 * and refer to packets. It also checks whether the size of the frame
 * struct is within the hard limits of the protocol.
 * 
 * All frames should be 248 bytes or less, the frame_external_s 
 * is an exception. It is possible there will be another exception for 
 * the robos instructions later.
 */
#define R2D2_OPTIMISE_STRING(Type, MemberName) \
    template<> \
    struct supports_string_optimisation<Type> : std::true_type {}; \
    \
    template<> \
    struct string_member_offset<Type> { \
        constexpr static uint16_t offset = offsetof(Type, MemberName); \
    };


#define R2D2_INTERNAL_FRAME_HELPER(Type, EnumVal, ...) \
    template<> \
    struct frame_type_s<Type> { \
        constexpr static frame_id type = frame_type::EnumVal; \
    }; \
    \
    template<> \
    struct frame_data_s<frame_type::EnumVal> { \
        using type = Type; \
    }; \
    \
    static_assert( \
        std::is_same_v<Type, frame_external_s> \
        || sizeof(Type) <= 248, "The size of a frame type should not exceed 248 bytes!" \
    ); \
    \
    __VA_ARGS__

/**
 * Travis doesn't like #pragma pack(1), this define makes
 * it so packing is only done on an ARM target.
 */ 
#if defined(__arm__) || defined(__thumb__)
#define R2D2_PACK_STRUCT _Pragma("pack(1)")
#else
// Empty define
#define R2D2_PACK_STRUCT
#endif

namespace r2d2 {
    /**
     * The underlying type used for packet
     * identifiers.
     */
    using frame_id = uint8_t;

    /**
     * Central definition that is used to
     * determine whether the type T is suitable as
     * a packet type.
     *
     * @tparam T
     */
    template<typename T>
    constexpr bool is_suitable_frame_v = std::is_pod_v<T>;

    /**
     * Is the given packet type
     * extended (spans multiple network layer packets)?
     *
     * @tparam T
     */
    template<typename T>
    constexpr bool is_extended_frame_v = sizeof(T) > 8;

    /**
     * This enum will contain all packet types
     * in the system.
     */
    enum frame_type : frame_id {
        // Don't touch
        NONE = 0,

        // Frame types
        BUTTON_STATE,
        ACTIVITY_LED_STATE,
        DISTANCE,
        DISPLAY_FILLED_RECTANGLE,
        BATTERY_LEVEL,
        UI_COMMAND,
        MANUAL_CONTROL,
        MOVEMENT_CONTROL,
<<<<<<< HEAD
        COORDINATE_STRUCT,

=======
        PATH_STEP,
        STRING_TEST,
>>>>>>> 9b28e355

        // Don't touch
        EXTERNAL,
        ALL,
        COUNT
    };

    /** SYSTEM STRUCTS */

    /**
     * Packet enum type accessor
     * base template.
     *
     * @tparam T
     */
    template<typename T>
    struct frame_type_s {
        constexpr static frame_id type = frame_type::NONE;
    };

    /**
    * Empty base packet.
    */
    struct empty_frame {};

    /**
     * Packet data type accessor
     * base template.
     */
    template<frame_type>
    struct frame_data_s {
        using type = empty_frame;
    };

    /**
     * Helper accessor to get the
     * datatype for the given packet type.
     */
    template<frame_type P>
    using frame_data_t = typename frame_data_s<P>::type;

    /**
     * Helper accessor to get the
     * packet enum value for the given packet type.
     *
     * @tparam T
     */
    template<typename T>
    constexpr frame_id frame_type_v = frame_type_s<T>::type;

    /**
     * This struct is specialized to indicate that the
     * type it is specialized for support the string optimzation.
     * 
     * @tparam T
     */ 
    template<typename T>
    struct supports_string_optimisation : std::false_type {};
    
    /**
     * Struct that stores the offset of
     * the string member that can be optimised against.
     * 
     * @tparam T
     */ 
    template<typename T>
    struct string_member_offset {
        constexpr static uint16_t offset = 0;
    };

    /**
     * Helper accessor to check for string
     * optimisation support on the given type.
     *
     * @tparam T
     */  
    template<typename T>
    constexpr bool supports_string_optimisation_v = supports_string_optimisation<T>::value;

    /**
     * Helper accessor to get the string member
     * offset for the given type.
     * 
     * @tparam T
     */ 
    template<typename T>
    constexpr bool string_member_offset_v = string_member_offset<T>::offset;

    /**
    * A struct that helps to describe
    * an external system address.
    * Might change, depending on the external
    * communication module.
    */
    struct external_id_s {
        // 3th and 4th octet
        uint8_t octets[2];
    };

    /**
     * This frame describes a frame meant for external
     * systems. Tparam T describes the actual frame being send;
     * this structs wraps the internal frame.
     */
    struct frame_external_s {
        uint8_t length;
        external_id_s id;
        frame_type type;

        // NOTE: data should come last; ordering is important
        // for this specific struct!
        uint8_t data[256 - sizeof(uint8_t) - sizeof(external_id_s) - sizeof(frame_type)];
    };

    R2D2_INTERNAL_FRAME_HELPER(frame_external_s, EXTERNAL)

    /** USER STRUCTS */

		
	/** DO NOT REMOVE */
	/** #PythonAnchor# */


    /**
     * Packet containing the state of 
     * a button.
     */
    R2D2_PACK_STRUCT
    struct frame_button_state_s {
        bool pressed;
    };

    /**
     * Packet containing the state of
     * an activity led.
     */
    R2D2_PACK_STRUCT
    struct frame_activity_led_state_s {
        bool state;
    };

    /**
     * Distance in milimeter
     * 
     * Distance sensor wiki:
     * https://github.com/R2D2-2019/R2D2-2019/wiki/Measuring-distance
     */
    R2D2_PACK_STRUCT
    struct frame_distance_s {
        uint16_t mm;
    };
    
    /**
     * Struct to set a rectangle on a display. This fills a 
     * rectangle with the color specified.
     * 
     * Currently we can't fill the bigger screens. When the
     * extended frames are here the position and width/height
     * will change to a uint16_t to support the bigger screens.
     * 
     * Display wiki:
     * https://github.com/R2D2-2019/R2D2-2019/wiki/Display
     */
    R2D2_PACK_STRUCT
    struct frame_display_filled_rectangle_s {
        // position of rectangle
        uint8_t x;
        uint8_t y;

        // dimensions of the rectangle
        uint8_t width;
        uint8_t height;

        // color of pixels
        uint8_t red;
        uint8_t green;
        uint8_t blue;
    };

    /**
     * ONLY USABLE IN PYTHON TO PYTHON COMMUNICATION
     * 
     * This is a hack that uses the python frame generator 
     * to create a frame with strings instead of chars.
     * This conversion does not work in c++. These frames 
     * will be sent to swarm management, they only have to 
     * call the command with given parameters and send it 
     * to the destined robot.
     *
     * SwarmUI wiki:
     * https://github.com/R2D2-2019/R2D2-2019/wiki/Swarm-UI    
     */
    R2D2_PACK_STRUCT
    struct frame_ui_command_s {
        // module is the name of the targeted module, mostly used 
        // to prevent nameclash
        char module;

        // command is the command that needs to be executed, with parameters
        char command;

        // destination is used to tell what robot to send the command to
        char destination;
    };

    /**
     * Struct that represents the level of 
     * the battery on the robot. 
     * 
     * Power wiki: 
     * https://github.com/R2D2-2019/R2D2-2019/wiki/Power
     */ 
    R2D2_PACK_STRUCT
    struct frame_battery_level_s {
        // Battery percentage. Between 0 - 100
        uint8_t percentage;

        // Battery voltage.
        // The voltage is multiplied by 1000 in this
        // representation. That means that a value of
        // 12.1V will be 12100. This larger value is 
        // used to alleviate the need for floating point numbers.
        // A scale of x1000 is used, because thas is the maximum precision
        // the sensor can read.
        uint32_t voltage;
    };

    /**
     * Struct that represent the state
     * of how the robot SHOULD move according the controller.
     * 
     * Manual_control wiki:
     * https://github.com/R2D2-2019/R2D2-2019/wiki/Manual-Control
     * 
     */
    struct frame_manual_control_s {
        // A value between -100% & 100% 
        int8_t speed;

        // A value between -90 & 90 (degrees)
        int8_t rotation;

        // state of the brake button
        bool brake;
    };

    /**
     * Struct that represent the state
     * of how the robot WILL move.
     * 
     * Moving Platform wiki:
     * https://github.com/R2D2-2019/R2D2-2019/wiki/Moving-Platform
     */
    R2D2_PACK_STRUCT
    struct frame_movement_control_s {
        // A value between -100% & 100% 
        int8_t speed;

        // A value between -90 & 90 (degrees)
        int8_t rotation;

        // state of the brake button
        bool brake;
    };

    /**
<<<<<<< HEAD
     * Struct that represents a coordinate on the planet.
     * 
     * Location_detector wiki:
     * https://github.com/R2D2-2019/location_detector
     */

    R2D2_PACK_STRUCT
    struct frame_coordinate_s {
        // This variable represents the degrees of the latitude coordinate.
        uint8_t latitude_degrees;
        // This variable represents the minutes of the latitude coordinate.
        uint8_t latitude_minutes;
        // This variable represents the seconds of the latitude coordinate.
        uint8_t latitude_seconds;
        // This variable represents the thousandths seconds of the latitude coordinate.
        uint16_t latitude_thousandth_second;
        // This variable represents the degrees of the longitude coordinate.
        uint8_t longitude_degrees;
        // This variable represents the minutes of the longitude coordinate.
        uint8_t longitude_minutes;
        // This variable represents the seconds of the longitude coordinate.
        uint8_t longitude_seconds;
        // This variable represents the thousandths seconds of the longitude coordinate.
        uint16_t longitude_thousandth_second;
        // This variable represents the nothern or southern hemisphere the coordinate is located on.
        char north_south_hemisphere;
        // This variable represents the eastern or western hemisphere the coordinate is located on.
        char east_west_hemisphere;
        // This variable represents the height relative to the average sea level.
        int16_t altitude;
    }
=======
     * Our A-star algorithm outputs a list of 2D vector so the path_id 
     * indentifies which list it's from, the step id is basically 
     * the list index. x and y are the 2D vector's attributes.
     * 
     * Navigation wiki:
     * https://github.com/R2D2-2019/R2D2-2019/wiki/Navigation
     */
    R2D2_PACK_STRUCT
    struct frame_path_step_s {
        // x coordinate (in 2d x/y space)
        uint32_t x;

        // y coordinate (in 2d x/y space)
        uint32_t y;

        // sequence integer that indentifies what step in the path we're at.
        uint16_t step_id;

        // unique indentifier for a path so we don't mix up multiple paths.
        uint8_t path_id;
    };
>>>>>>> 9b28e355

    R2D2_INTERNAL_FRAME_HELPER(frame_button_state_s, BUTTON_STATE)
    R2D2_INTERNAL_FRAME_HELPER(frame_activity_led_state_s, ACTIVITY_LED_STATE)
    R2D2_INTERNAL_FRAME_HELPER(frame_distance_s, DISTANCE)
    R2D2_INTERNAL_FRAME_HELPER(frame_display_filled_rectangle_s, DISPLAY_FILLED_RECTANGLE)
    R2D2_INTERNAL_FRAME_HELPER(frame_battery_level_s, BATTERY_LEVEL)
    R2D2_INTERNAL_FRAME_HELPER(frame_ui_command_s, UI_COMMAND)
    R2D2_INTERNAL_FRAME_HELPER(frame_path_step_s, PATH_STEP)
    R2D2_INTERNAL_FRAME_HELPER(frame_manual_control_s, MANUAL_CONTROL)    
    R2D2_INTERNAL_FRAME_HELPER(frame_movement_control_s, MOVEMENT_CONTROL)
    R2D2_INTERNAL_FRAME_HELPER(frame_coordinate_s, COORDINATE_STRUCT)
}<|MERGE_RESOLUTION|>--- conflicted
+++ resolved
@@ -97,13 +97,9 @@
         UI_COMMAND,
         MANUAL_CONTROL,
         MOVEMENT_CONTROL,
-<<<<<<< HEAD
         COORDINATE_STRUCT,
-
-=======
         PATH_STEP,
         STRING_TEST,
->>>>>>> 9b28e355
 
         // Don't touch
         EXTERNAL,
@@ -370,7 +366,6 @@
     };
 
     /**
-<<<<<<< HEAD
      * Struct that represents a coordinate on the planet.
      * 
      * Location_detector wiki:
@@ -379,30 +374,40 @@
 
     R2D2_PACK_STRUCT
     struct frame_coordinate_s {
+        // This variable represents the height relative to the average sea level.
+        int16_t altitude;
+        
+        // This variable represents the thousandths seconds of the longitude coordinate.
+        uint16_t longitude_thousandth_second;
+                
         // This variable represents the degrees of the latitude coordinate.
         uint8_t latitude_degrees;
+        
         // This variable represents the minutes of the latitude coordinate.
         uint8_t latitude_minutes;
+        
         // This variable represents the seconds of the latitude coordinate.
         uint8_t latitude_seconds;
+        
         // This variable represents the thousandths seconds of the latitude coordinate.
         uint16_t latitude_thousandth_second;
+        
         // This variable represents the degrees of the longitude coordinate.
         uint8_t longitude_degrees;
+        
         // This variable represents the minutes of the longitude coordinate.
         uint8_t longitude_minutes;
+        
         // This variable represents the seconds of the longitude coordinate.
         uint8_t longitude_seconds;
-        // This variable represents the thousandths seconds of the longitude coordinate.
-        uint16_t longitude_thousandth_second;
+        
         // This variable represents the nothern or southern hemisphere the coordinate is located on.
         char north_south_hemisphere;
+        
         // This variable represents the eastern or western hemisphere the coordinate is located on.
         char east_west_hemisphere;
-        // This variable represents the height relative to the average sea level.
-        int16_t altitude;
     }
-=======
+
      * Our A-star algorithm outputs a list of 2D vector so the path_id 
      * indentifies which list it's from, the step id is basically 
      * the list index. x and y are the 2D vector's attributes.
@@ -424,7 +429,6 @@
         // unique indentifier for a path so we don't mix up multiple paths.
         uint8_t path_id;
     };
->>>>>>> 9b28e355
 
     R2D2_INTERNAL_FRAME_HELPER(frame_button_state_s, BUTTON_STATE)
     R2D2_INTERNAL_FRAME_HELPER(frame_activity_led_state_s, ACTIVITY_LED_STATE)
