--- conflicted
+++ resolved
@@ -30,13 +30,10 @@
         SWARM_NAMES,
         BATTERY_LEVEL,
         MANUAL_CONTROL,
-<<<<<<< HEAD
         MANUAL_CONTROL_BUTTON,
         MANUAL_CONTROL_SLIDER,
         MANUAL_CONTROL_JOYSTICK,
-=======
         MICROPHONE,
->>>>>>> a63137fe
         MOVEMENT_CONTROL,
         COORDINATE,
         PATH_STEP,
