
#pragma once

#include <cstddef>
#include <cstdint>
#include <type_traits>

/*
 * This set of macros is used to quickly add packet helper structs
 * that help the communication system understand how to use
 * and refer to packets. It also checks whether the size of the frame
 * struct is within the hard limits of the protocol.
 * 
 * All frames should be 248 bytes or less, the frame_external_s 
 * is an exception. It is possible there will be another exception for 
 * the robos instructions later.
 */
<<<<<<< HEAD
#define R2D2_STRINGIFY(x) #x
#define R2D2_TO_STRING(x) R2D2_STRINGIFY(x)

=======
>>>>>>> f57b5fa7
#define R2D2_OPTIMISE_STRING(Type, MemberName) \
    template<> \
    struct supports_string_optimisation<Type> : std::true_type {}; \
    \
    template<> \
    struct string_member_offset<Type> { \
        constexpr static uint16_t offset = offsetof(Type, MemberName); \
    };

<<<<<<< HEAD
/**
 * Poisioning is used to prevent people from
 * using structs that are meant purely for the
 * Python bus
 */ 
#define R2D2_POISON_TYPE_HELPER0(x) R2D2_TO_STRING(GCC poison x)
#define R2D2_POISON_TYPE_HELPER1(x) R2D2_POISON_TYPE_HELPER0(x)
#define R2D2_POISON_TYPE(Type) _Pragma(R2D2_POISON_TYPE_HELPER1(Type))
=======
>>>>>>> f57b5fa7

#define R2D2_INTERNAL_FRAME_HELPER(Type, EnumVal, ...) \
    template<> \
    struct frame_type_s<Type> { \
        constexpr static frame_id type = frame_type::EnumVal; \
    }; \
    \
    template<> \
    struct frame_data_s<frame_type::EnumVal> { \
        using type = Type; \
    }; \
    \
    static_assert( \
        std::is_same_v<Type, frame_external_s> \
        || sizeof(Type) <= 248, "The size of a frame type should not exceed 248 bytes!" \
    ); \
    \
    __VA_ARGS__

/**
 * Travis doesn't like #pragma pack(1), this define makes
 * it so packing is only done on an ARM target.
 */ 
#if defined(__arm__) || defined(__thumb__)
#define R2D2_PACK_STRUCT _Pragma("pack(1)")
#else
// Empty define
#define R2D2_PACK_STRUCT
#endif

// Tag that indicates that the frame is meant for Python only
#define R2D2_PYTHON_FRAME

namespace r2d2 {
    /**
     * The underlying type used for packet
     * identifiers.
     */
    using frame_id = uint8_t;

    /**
     * Central definition that is used to
     * determine whether the type T is suitable as
     * a packet type.
     *
     * @tparam T
     */
    template<typename T>
    constexpr bool is_suitable_frame_v = std::is_pod_v<T>;

    /**
     * Is the given packet type
     * extended (spans multiple network layer packets)?
     *
     * @tparam T
     */
    template<typename T>
    constexpr bool is_extended_frame_v = sizeof(T) > 8;

    /**
     * This enum will contain all packet types
     * in the system.
     */
    enum frame_type : frame_id {
        // Don't touch
        NONE = 0,

        // Frame types
        BUTTON_STATE,
        ACTIVITY_LED_STATE,
        DISTANCE,
        DISPLAY_FILLED_RECTANGLE,
        BATTERY_LEVEL,
        UI_COMMAND,
        MANUAL_CONTROL,
        MOVEMENT_CONTROL,
        STRING_TEST,

        // Don't touch
        EXTERNAL,
        ALL,
        COUNT
    };

    /** SYSTEM STRUCTS */

    /**
     * Packet enum type accessor
     * base template.
     *
     * @tparam T
     */
    template<typename T>
    struct frame_type_s {
        constexpr static frame_id type = frame_type::NONE;
    };

    /**
    * Empty base packet.
    */
    struct empty_frame {};

    /**
     * Packet data type accessor
     * base template.
     */
    template<frame_type>
    struct frame_data_s {
        using type = empty_frame;
    };

    /**
     * Helper accessor to get the
     * datatype for the given packet type.
     */
    template<frame_type P>
    using frame_data_t = typename frame_data_s<P>::type;

    /**
     * Helper accessor to get the
     * packet enum value for the given packet type.
     *
     * @tparam T
     */
    template<typename T>
    constexpr frame_id frame_type_v = frame_type_s<T>::type;

    /**
     * This struct is specialized to indicate that the
     * type it is specialized for support the string optimzation.
     * 
     * @tparam T
     */ 
    template<typename T>
    struct supports_string_optimisation : std::false_type {};
    
    /**
     * Struct that stores the offset of
     * the string member that can be optimised against.
     * 
     * @tparam T
     */ 
    template<typename T>
    struct string_member_offset {
        constexpr static uint16_t offset = 0;
    };

    /**
     * Helper accessor to check for string
     * optimisation support on the given type.
     *
     * @tparam T
     */  
    template<typename T>
    constexpr bool supports_string_optimisation_v = supports_string_optimisation<T>::value;

    /**
     * Helper accessor to get the string member
     * offset for the given type.
     * 
     * @tparam T
     */ 
    template<typename T>
    constexpr bool string_member_offset_v = string_member_offset<T>::offset;

    /**
    * A struct that helps to describe
    * an external system address.
    * Might change, depending on the external
    * communication module.
    */
    struct external_id_s {
        // 3th and 4th octet
        uint8_t octets[2];
    };

    /**
     * This frame describes a frame meant for external
     * systems. Tparam T describes the actual frame being send;
     * this structs wraps the internal frame.
     */
    struct frame_external_s {
        uint8_t length;
        external_id_s id;
        frame_type type;

        // NOTE: data should come last; ordering is important
        // for this specific struct!
        uint8_t data[256 - sizeof(uint8_t) - sizeof(external_id_s) - sizeof(frame_type)];
    };

    R2D2_INTERNAL_FRAME_HELPER(frame_external_s, EXTERNAL)

    /** USER STRUCTS */

		
	/** DO NOT REMOVE */
	/** #PythonAnchor# */


    /**
     * Packet containing the state of 
     * a button.
     */
    R2D2_PACK_STRUCT
    struct frame_button_state_s {
        bool pressed;
    };

    /**
     * Packet containing the state of
     * an activity led.
     */
    R2D2_PACK_STRUCT
    struct frame_activity_led_state_s {
        bool state;
    };

    /**
     * TEST FRAME; REMOVE BEFORE MERGING!
     */ 
    R2D2_PACK_STRUCT
    struct frame_string_test_s {
        uint8_t val1, val2;
        char data[42];
    };

    /**
     * Distance in milimeter
     * 
     * Distance sensor wiki:
     * https://github.com/R2D2-2019/R2D2-2019/wiki/Measuring-distance
     */
    R2D2_PACK_STRUCT
    struct frame_distance_s {
        uint16_t mm;
    };
    
    /**
     * Struct to set a rectangle on a display. This fills a 
     * rectangle with the color specified.
     * 
     * Currently we can't fill the bigger screens. When the
     * extended frames are here the position and width/height
     * will change to a uint16_t to support the bigger screens.
     * 
     * Display wiki:
     * https://github.com/R2D2-2019/R2D2-2019/wiki/Display
     */
    R2D2_PACK_STRUCT
    struct frame_display_filled_rectangle_s {
        // position of rectangle
        uint8_t x;
        uint8_t y;

        // dimensions of the rectangle
        uint8_t width;
        uint8_t height;

        // color of pixels
        uint8_t red;
        uint8_t green;
        uint8_t blue;
    };

    /**
     * ONLY USABLE IN PYTHON TO PYTHON COMMUNICATION
     * 
     * This is a hack that uses the python frame generator 
     * to create a frame with strings instead of chars.
     * This conversion does not work in c++. These frames 
     * will be sent to swarm management, they only have to 
     * call the command with given parameters and send it 
     * to the destined robot.
     *
     * SwarmUI wiki:
     * https://github.com/R2D2-2019/R2D2-2019/wiki/Swarm-UI    
     */
    R2D2_PYTHON_FRAME
    struct frame_ui_command_s {
        // module is the name of the targeted module, mostly used 
        // to prevent nameclash
        char module;

        // command is the command that needs to be executed, with parameters
        char command;

        // destination is used to tell what robot to send the command to
        char destination;
    };

    /**
     * Struct that represents the level of 
     * the battery on the robot. 
     * 
     * Power wiki: 
     * https://github.com/R2D2-2019/R2D2-2019/wiki/Power
     */ 
    R2D2_PACK_STRUCT
    struct frame_battery_level_s {
        // Battery percentage. Between 0 - 100
        uint8_t percentage;

        // Battery voltage.
        // The voltage is multiplied by 1000 in this
        // representation. That means that a value of
        // 12.1V will be 12100. This larger value is 
        // used to alleviate the need for floating point numbers.
        // A scale of x1000 is used, because thas is the maximum precision
        // the sensor can read.
        uint32_t voltage;
    };

    /**
     * Struct that represent the state
     * of how the robot SHOULD move according the controller.
     * 
     * Manual_control wiki:
     * https://github.com/R2D2-2019/R2D2-2019/wiki/Manual-Control
     * 
     */
    struct frame_manual_control_s {
        // A value between -100% & 100% 
        int8_t speed;

        // A value between -90 & 90 (degrees)
        int8_t rotation;

        // state of the brake button
        bool brake;
    };

    /**
     * Struct that represent the state
     * of how the robot WILL move.
     * 
     * Moving Platform wiki:
     * https://github.com/R2D2-2019/R2D2-2019/wiki/Moving-Platform
     */
    R2D2_PACK_STRUCT
    struct frame_movement_control_s {
        // A value between -100% & 100% 
        int8_t speed;

        // A value between -90 & 90 (degrees)
        int8_t rotation;

        // state of the brake button
        bool brake;
    };

    R2D2_INTERNAL_FRAME_HELPER(frame_button_state_s, BUTTON_STATE)
    R2D2_INTERNAL_FRAME_HELPER(frame_activity_led_state_s, ACTIVITY_LED_STATE)
    R2D2_INTERNAL_FRAME_HELPER(frame_distance_s, DISTANCE)
    R2D2_INTERNAL_FRAME_HELPER(frame_display_filled_rectangle_s, DISPLAY_FILLED_RECTANGLE)
    R2D2_INTERNAL_FRAME_HELPER(frame_battery_level_s, BATTERY_LEVEL)
<<<<<<< HEAD
    R2D2_INTERNAL_FRAME_HELPER(frame_ui_command_s, UI_COMMAND, R2D2_POISON_TYPE(frame_ui_command_s))
    R2D2_INTERNAL_FRAME_HELPER(frame_manual_control_s, MANUAL_CONTROL)
    R2D2_INTERNAL_FRAME_HELPER(frame_movement_control_s, MOVEMENT_CONTROL)

    // EXAMPLE: for string optimalisation, the frame doesn't actually support it
    R2D2_INTERNAL_FRAME_HELPER(
        frame_string_test_s,
        STRING_TEST,

        // Any extra tags here
        R2D2_OPTIMISE_STRING(frame_string_test_s, data)
    )        
=======
    R2D2_INTERNAL_FRAME_HELPER(frame_ui_command_s, UI_COMMAND)
    R2D2_INTERNAL_FRAME_HELPER(frame_manual_control_s, MANUAL_CONTROL)    
    R2D2_INTERNAL_FRAME_HELPER(frame_movement_control_s, MOVEMENT_CONTROL)    
>>>>>>> f57b5fa7
}<|MERGE_RESOLUTION|>--- conflicted
+++ resolved
@@ -15,12 +15,9 @@
  * is an exception. It is possible there will be another exception for 
  * the robos instructions later.
  */
-<<<<<<< HEAD
 #define R2D2_STRINGIFY(x) #x
 #define R2D2_TO_STRING(x) R2D2_STRINGIFY(x)
 
-=======
->>>>>>> f57b5fa7
 #define R2D2_OPTIMISE_STRING(Type, MemberName) \
     template<> \
     struct supports_string_optimisation<Type> : std::true_type {}; \
@@ -30,7 +27,6 @@
         constexpr static uint16_t offset = offsetof(Type, MemberName); \
     };
 
-<<<<<<< HEAD
 /**
  * Poisioning is used to prevent people from
  * using structs that are meant purely for the
@@ -39,8 +35,6 @@
 #define R2D2_POISON_TYPE_HELPER0(x) R2D2_TO_STRING(GCC poison x)
 #define R2D2_POISON_TYPE_HELPER1(x) R2D2_POISON_TYPE_HELPER0(x)
 #define R2D2_POISON_TYPE(Type) _Pragma(R2D2_POISON_TYPE_HELPER1(Type))
-=======
->>>>>>> f57b5fa7
 
 #define R2D2_INTERNAL_FRAME_HELPER(Type, EnumVal, ...) \
     template<> \
@@ -260,15 +254,6 @@
     };
 
     /**
-     * TEST FRAME; REMOVE BEFORE MERGING!
-     */ 
-    R2D2_PACK_STRUCT
-    struct frame_string_test_s {
-        uint8_t val1, val2;
-        char data[42];
-    };
-
-    /**
      * Distance in milimeter
      * 
      * Distance sensor wiki:
@@ -397,22 +382,7 @@
     R2D2_INTERNAL_FRAME_HELPER(frame_distance_s, DISTANCE)
     R2D2_INTERNAL_FRAME_HELPER(frame_display_filled_rectangle_s, DISPLAY_FILLED_RECTANGLE)
     R2D2_INTERNAL_FRAME_HELPER(frame_battery_level_s, BATTERY_LEVEL)
-<<<<<<< HEAD
     R2D2_INTERNAL_FRAME_HELPER(frame_ui_command_s, UI_COMMAND, R2D2_POISON_TYPE(frame_ui_command_s))
     R2D2_INTERNAL_FRAME_HELPER(frame_manual_control_s, MANUAL_CONTROL)
     R2D2_INTERNAL_FRAME_HELPER(frame_movement_control_s, MOVEMENT_CONTROL)
-
-    // EXAMPLE: for string optimalisation, the frame doesn't actually support it
-    R2D2_INTERNAL_FRAME_HELPER(
-        frame_string_test_s,
-        STRING_TEST,
-
-        // Any extra tags here
-        R2D2_OPTIMISE_STRING(frame_string_test_s, data)
-    )        
-=======
-    R2D2_INTERNAL_FRAME_HELPER(frame_ui_command_s, UI_COMMAND)
-    R2D2_INTERNAL_FRAME_HELPER(frame_manual_control_s, MANUAL_CONTROL)    
-    R2D2_INTERNAL_FRAME_HELPER(frame_movement_control_s, MOVEMENT_CONTROL)    
->>>>>>> f57b5fa7
 }