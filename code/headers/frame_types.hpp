--- conflicted
+++ resolved
@@ -151,15 +151,10 @@
     struct frame_distance_s {
         uint16_t mm;
     };
-<<<<<<< HEAD
-    
+
     /** @cond CLI COMMAND @endcond
      * Struct to set a rectangle on a display. This fills a 
-=======
-
-    /**
-     * Struct to set a rectangle on a display. This fills a
->>>>>>> 1d011598
+
      * rectangle with the color specified.
      *
      * Currently we can't fill the bigger screens. When the
