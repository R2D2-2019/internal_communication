
#pragma once

#include <cstddef>
#include <cstdint>
#include <type_traits>

/*
 * This set of macros is used to quickly add packet helper structs
 * that help the communication system understand how to use
 * and refer to packets. It also checks whether the size of the frame
 * struct is within the hard limits of the protocol.
 * 
 * All frames should be 248 bytes or less, the frame_external_s 
 * is an exception. It is possible there will be another exception for 
 * the robos instructions later.
 */
#define R2D2_STRINGIFY(x) #x
#define R2D2_TO_STRING(x) R2D2_STRINGIFY(x)

#define R2D2_OPTIMISE_STRING(Type, MemberName) \
    template<> \
    struct supports_string_optimisation<Type> : std::true_type {}; \
    \
    template<> \
    struct string_member_offset<Type> { \
        constexpr static uint16_t offset = offsetof(Type, MemberName); \
    };

/**
 * Poisioning is used to prevent people from
 * using structs that are meant purely for the
 * Python bus
 */ 
#define R2D2_POISON_TYPE(Type) _Pragma(R2D2_TO_STRING(GCC poison Type))

#define R2D2_INTERNAL_FRAME_HELPER(Type, EnumVal, ...) \
    template<> \
    struct frame_type_s<Type> { \
        constexpr static frame_id type = frame_type::EnumVal; \
    }; \
    \
    template<> \
    struct frame_data_s<frame_type::EnumVal> { \
        using type = Type; \
    }; \
    \
    static_assert( \
        std::is_same_v<Type, frame_external_s> \
        || sizeof(Type) <= 248, "The size of a frame type should not exceed 248 bytes!" \
    ); \
    \
    __VA_ARGS__

/**
 * Travis doesn't like #pragma pack(1), this define makes
 * it so packing is only done on an ARM target.
 */ 
#if defined(__arm__) || defined(__thumb__)
#define R2D2_PACK_STRUCT _Pragma("pack(1)")
#else
// Empty define
#define R2D2_PACK_STRUCT
#endif

// Tag that indicates that the frame is meant for Python only
#define R2D2_PYTHON_FRAME

namespace r2d2 {
    /**
     * The underlying type used for packet
     * identifiers.
     */
    using frame_id = uint8_t;

    /**
     * Central definition that is used to
     * determine whether the type T is suitable as
     * a packet type.
     *
     * @tparam T
     */
    template<typename T>
    constexpr bool is_suitable_frame_v = std::is_pod_v<T>;

    /**
     * Is the given packet type
     * extended (spans multiple network layer packets)?
     *
     * @tparam T
     */
    template<typename T>
    constexpr bool is_extended_frame_v = sizeof(T) > 8;

    /**
     * This enum will contain all packet types
     * in the system.
     */
    enum frame_type : frame_id {
        // Don't touch
        NONE = 0,

        // Frame types
        BUTTON_STATE,
        ACTIVITY_LED_STATE,
        DISTANCE,
        DISPLAY_FILLED_RECTANGLE,
        DISPLAY_8x8_CHARACTER,
        DISPLAY_8x8_CURSOR_CHARACTER,
        CURSOR_POSITION,
        CURSOR_COLOR,
        BATTERY_LEVEL,
        UI_COMMAND,
        MANUAL_CONTROL,
        MOVEMENT_CONTROL,
<<<<<<< HEAD
        ROBOS_INSTRUCTION,
=======
        PATH_STEP,
        COMMAND_LOG,
        COMMAND_STATUS_UPDATE,
>>>>>>> 4691cccf

        // Don't touch
        EXTERNAL,
        ALL,
        COUNT
    };

    /** SYSTEM STRUCTS */

    /**
     * Packet enum type accessor
     * base template.
     *
     * @tparam T
     */
    template<typename T>
    struct frame_type_s {
        constexpr static frame_id type = frame_type::NONE;
    };

    /**
    * Empty base packet.
    */
    struct empty_frame {};

    /**
     * Packet data type accessor
     * base template.
     */
    template<frame_type>
    struct frame_data_s {
        using type = empty_frame;
    };

    /**
     * Helper accessor to get the
     * datatype for the given packet type.
     */
    template<frame_type P>
    using frame_data_t = typename frame_data_s<P>::type;

    /**
     * Helper accessor to get the
     * packet enum value for the given packet type.
     *
     * @tparam T
     */
    template<typename T>
    constexpr frame_id frame_type_v = frame_type_s<T>::type;

    /**
     * This struct is specialized to indicate that the
     * type it is specialized for support the string optimzation.
     * 
     * @tparam T
     */ 
    template<typename T>
    struct supports_string_optimisation : std::false_type {};
    
    /**
     * Struct that stores the offset of
     * the string member that can be optimised against.
     * 
     * @tparam T
     */ 
    template<typename T>
    struct string_member_offset {
        constexpr static uint16_t offset = 0;
    };

    /**
     * Helper accessor to check for string
     * optimisation support on the given type.
     *
     * @tparam T
     */  
    template<typename T>
    constexpr bool supports_string_optimisation_v = supports_string_optimisation<T>::value;

    /**
     * Helper accessor to get the string member
     * offset for the given type.
     * 
     * @tparam T
     */ 
    template<typename T>
    constexpr bool string_member_offset_v = string_member_offset<T>::offset;

    /**
    * A struct that helps to describe
    * an external system address.
    * Might change, depending on the external
    * communication module.
    */
    struct external_id_s {
        // 3th and 4th octet
        uint8_t octets[2];
    };

    /**
     * This frame describes a frame meant for external
     * systems. Tparam T describes the actual frame being send;
     * this structs wraps the internal frame.
     */
    struct frame_external_s {
        uint8_t length;
        external_id_s id;
        frame_type type;

        // NOTE: data should come last; ordering is important
        // for this specific struct!
        uint8_t data[256 - sizeof(uint8_t) - sizeof(external_id_s) - sizeof(frame_type)];
    };

    R2D2_INTERNAL_FRAME_HELPER(frame_external_s, EXTERNAL)

    /** USER STRUCTS */

		
	/** DO NOT REMOVE */
	/** #PythonAnchor# */


    /**
     * Packet containing the state of 
     * a button.
     */
    R2D2_PACK_STRUCT
    struct frame_button_state_s {
        bool pressed;
    };

    /**
     * Packet containing the state of
     * an activity led.
     */
    R2D2_PACK_STRUCT
    struct frame_activity_led_state_s {
        bool state;
    };

    /**
     * Distance in milimeter
     * 
     * Distance sensor wiki:
     * https://github.com/R2D2-2019/R2D2-2019/wiki/Measuring-distance
     */
    R2D2_PACK_STRUCT
    struct frame_distance_s {
        uint16_t mm;
    };

    /**
     * Struct to set a rectangle on a display. This fills a
     * rectangle with the color specified.
     *
     * Currently we can't fill the bigger screens. When the
     * extended frames are here the position and width/height
     * will change to a uint16_t to support the bigger screens.
     *
     * Display wiki:
     * https://github.com/R2D2-2019/R2D2-2019/wiki/Display
     */
    R2D2_PACK_STRUCT
    struct frame_display_filled_rectangle_s {
        // position of rectangle
        uint8_t x;
        uint8_t y;

        // dimensions of the rectangle
        uint8_t width;
        uint8_t height;

        // color of pixels
        uint8_t red;
        uint8_t green;
        uint8_t blue;
    };

    /**
     * Struct to set a single character on a display. This shows
     * a colored character at given location. The character
     * can be any character from the un-extended
     * ascii table (characters 0-127)
     *
     * Display wiki:
     * https://github.com/R2D2-2019/R2D2-2019/wiki/Display
     */
    R2D2_PACK_STRUCT
    struct frame_display_8x8_character_s {
        // position of character
        uint8_t x;
        uint8_t y;

        // color of pixels
        uint8_t red;
        uint8_t green;
        uint8_t blue;

        // The characters to draw
        // Last element because of string optimisation
        char characters[243];
    };

    /**
     * The display will require each user to claim a cursor
     * these can be used to store data (like position
     * and color).
     * 
     * Further references to cursor_id will mean this value.
     */
    enum claimed_display_cursor : uint8_t {
        // Free for any person to use.
        OPEN_CURSOR,

        // Don't touch
        CURSORS_COUNT
    };

    /**
     * Struct to set a character on a display. This shows
     * a colored character at given location. The character
     * can be any character from the un-extended
     * ascii table (characters 0-127)
     *
     * For now an alternative to x/y and color based character
     * drawing.
     */
    R2D2_PACK_STRUCT
    struct frame_display_8x8_character_via_cursor_s {
        // Targets which cursor to write to. This should be one
        // your module claimed. The characters will be drawn from the cursor
        // position as starting location.
        uint8_t cursor_id;

        // The characters to draw
        // Last element because of string optimisation
        char characters[247];
    };

    /**
     * This frame will move the targeted cursor to the
     * given position. (0,0) is the upper left corner.
     *
     */
    R2D2_PACK_STRUCT
    struct frame_cursor_position_s {
        // Targets which cursor to write to. This should be one
        // your module claimed. The targeted cursor will have the new 
        // x and y values. These are used to draw from.
        uint8_t cursor_id;
        uint8_t cursor_x;
        uint8_t cursor_y;
    };

    /**
     * This frame will set the targeted cursor color to
     * given colors.
     *
     */
    R2D2_PACK_STRUCT
    struct frame_cursor_color_s {
        // Targets which cursor to write to. This should be one
        // your module claimed. The targeted cursor will have the new color
        // values.
        uint8_t cursor_id;
        uint8_t red;
        uint8_t green;
        uint8_t blue;
    };

    /**
     * ONLY USABLE IN PYTHON TO PYTHON COMMUNICATION
     *
     * This is a hack that uses the python frame generator
     * to create a frame with strings instead of chars.
     * This conversion does not work in c++. These frames
     * will be sent to swarm management, they only have to
     * call the command with given parameters and send it
     * to the destined robot.
     *
     * SwarmUI wiki:
     * https://github.com/R2D2-2019/R2D2-2019/wiki/Swarm-UI
     */
    R2D2_PYTHON_FRAME
    struct frame_ui_command_s {
        // name of the frame or json command which we want to send for evaluation to SMM
        char command;

        // parameters for the frame from frame_name
        char params;

        // destination is used to tell what robot or swarm to send the command to
        char destination;
    };

    /**
     * Struct that represents the level of 
     * the battery on the robot. 
     * 
     * Power wiki: 
     * https://github.com/R2D2-2019/R2D2-2019/wiki/Power
     */ 
    R2D2_PACK_STRUCT
    struct frame_battery_level_s {
        // Battery voltage.
        // The voltage is multiplied by 1000 in this
        // representation. That means that a value of
        // 12.1V will be 12100. This larger value is 
        // used to alleviate the need for floating point numbers.
        // A scale of x1000 is used, because thas is the maximum precision
        // the sensor can read.
        uint32_t voltage;        
        
        // Battery percentage. Between 0 - 100
        uint8_t percentage;
    };

    /**
     * Struct that represent the state
     * of how the robot SHOULD move according the controller.
     * 
     * Manual_control wiki:
     * https://github.com/R2D2-2019/R2D2-2019/wiki/Manual-Control
     * 
     */
    struct frame_manual_control_s {
        // A value between -100% & 100% 
        int8_t speed;

        // A value between -90 & 90 (degrees)
        int8_t rotation;

        // state of the brake button
        bool brake;
    };

    /**
     * Struct that represent the state
     * of how the robot WILL move.
     * 
     * Moving Platform wiki:
     * https://github.com/R2D2-2019/R2D2-2019/wiki/Moving-Platform
     */
    R2D2_PACK_STRUCT
    struct frame_movement_control_s {
        // A value between -100% & 100% 
        int8_t speed;

        // A value between -90 & 90 (degrees)
        int8_t rotation;

        // state of the brake button
        bool brake;
    };

    /**
<<<<<<< HEAD
     * Struct that represents an instruction for
     * RobOS. Embedded in it is the actual instruction that
     * is created by the Swarm Management Module. A separate frame
     * type is required, because only RobOS should receive these instructions.
     * 
     * RobOS wiki:
     * https://github.com/R2D2-2019/R2D2-2019/wiki/RobOS
     */ 
    struct frame_robos_instruction_s {
        // The type of the embedded frame.
        frame_type type;

        // The embedded frame as a bunch of bytes.
        uint8_t data[248];
    };
=======
     * Our A-star algorithm outputs a list of 2D vector so the path_id 
     * indentifies which list it's from, the step id is basically 
     * the list index. x and y are the 2D vector's attributes.
     * 
     * Navigation wiki:
     * https://github.com/R2D2-2019/R2D2-2019/wiki/Navigation
     */
    R2D2_PACK_STRUCT
    struct frame_path_step_s {
        // x coordinate (in 2d x/y space)
        uint32_t x;

        // y coordinate (in 2d x/y space)
        uint32_t y;

        // sequence integer that indentifies what step in the path we're at.
        uint16_t step_id;

        // unique indentifier for a path so we don't mix up multiple paths.
        uint8_t path_id;
    };
	
    /*
     * This frame will only be used with the python bus.
     * The frame will be responsible for sending log data from 
     * SMM to the swarm analytics module
     *
     * SMM wiki:
     * https://github.com/R2D2-2019/R2D2-2019/wiki/Swarm-Management
     */
    R2D2_PYTHON_FRAME
    struct frame_command_log_s {
        // The current status of the command, [for example received, processed, send etc.]
        // This is specified as an integer since swarm analytics will provide a table 
        // containing the explanation for each status.
        uint16_t status;
		
        // This variable will contain the original recieved command type
        char original_command;

        // This variable will contain the original command data
        char original_data;
    };
	
    /*
     * This frame will only be used with the python bus.
     * The frame will be responsible for updating the status of a command.
     *
     * SMM wiki:
     * https://github.com/R2D2-2019/R2D2-2019/wiki/Swarm-Management
     */
    R2D2_PYTHON_FRAME
    struct frame_command_status_update_s {
        // The command id for wich the status needs to be updated.
        uint32_t cmd_id;
		
        // The current status of the command, for example received, processed, send etc.
        // This is specified as an integer since swarm analytics will provide a table 
        // containing the explanation for each status.
        uint16_t status;
    };
	
>>>>>>> 4691cccf

    R2D2_INTERNAL_FRAME_HELPER(frame_button_state_s, BUTTON_STATE)
    R2D2_INTERNAL_FRAME_HELPER(frame_activity_led_state_s, ACTIVITY_LED_STATE)
    R2D2_INTERNAL_FRAME_HELPER(frame_distance_s, DISTANCE)
    R2D2_INTERNAL_FRAME_HELPER(frame_display_filled_rectangle_s, DISPLAY_FILLED_RECTANGLE)

    R2D2_INTERNAL_FRAME_HELPER(
        frame_display_8x8_character_s,
        DISPLAY_8x8_CHARACTER,
        R2D2_OPTIMISE_STRING(frame_display_8x8_character_s, characters)
    )

    R2D2_INTERNAL_FRAME_HELPER(
        frame_display_8x8_character_via_cursor_s,
        DISPLAY_8x8_CURSOR_CHARACTER,
        R2D2_OPTIMISE_STRING(frame_display_8x8_character_via_cursor_s, characters)
    )

    R2D2_INTERNAL_FRAME_HELPER(frame_cursor_position_s, CURSOR_POSITION)
    R2D2_INTERNAL_FRAME_HELPER(frame_cursor_color_s, CURSOR_COLOR)
    R2D2_INTERNAL_FRAME_HELPER(frame_battery_level_s, BATTERY_LEVEL)
    R2D2_INTERNAL_FRAME_HELPER(frame_ui_command_s, UI_COMMAND, R2D2_POISON_TYPE(frame_ui_command_s))
    R2D2_INTERNAL_FRAME_HELPER(frame_path_step_s, PATH_STEP)
    R2D2_INTERNAL_FRAME_HELPER(frame_manual_control_s, MANUAL_CONTROL)    
    R2D2_INTERNAL_FRAME_HELPER(frame_movement_control_s, MOVEMENT_CONTROL)
<<<<<<< HEAD
    R2D2_INTERNAL_FRAME_HELPER(frame_robos_instruction_s, ROBOS_INSTRUCTION)    
=======
    R2D2_INTERNAL_FRAME_HELPER(frame_command_log_s, COMMAND_LOG, R2D2_POISON_TYPE(frame_command_log_s))
    R2D2_INTERNAL_FRAME_HELPER(frame_command_status_update_s, COMMAND_STATUS_UPDATE, R2D2_POISON_TYPE(frame_command_status_update_s))
>>>>>>> 4691cccf
}<|MERGE_RESOLUTION|>--- conflicted
+++ resolved
@@ -113,13 +113,10 @@
         UI_COMMAND,
         MANUAL_CONTROL,
         MOVEMENT_CONTROL,
-<<<<<<< HEAD
         ROBOS_INSTRUCTION,
-=======
         PATH_STEP,
         COMMAND_LOG,
         COMMAND_STATUS_UPDATE,
->>>>>>> 4691cccf
 
         // Don't touch
         EXTERNAL,
@@ -477,7 +474,6 @@
     };
 
     /**
-<<<<<<< HEAD
      * Struct that represents an instruction for
      * RobOS. Embedded in it is the actual instruction that
      * is created by the Swarm Management Module. A separate frame
@@ -493,7 +489,8 @@
         // The embedded frame as a bunch of bytes.
         uint8_t data[248];
     };
-=======
+
+    /**
      * Our A-star algorithm outputs a list of 2D vector so the path_id 
      * indentifies which list it's from, the step id is basically 
      * the list index. x and y are the 2D vector's attributes.
@@ -555,8 +552,6 @@
         // containing the explanation for each status.
         uint16_t status;
     };
-	
->>>>>>> 4691cccf
 
     R2D2_INTERNAL_FRAME_HELPER(frame_button_state_s, BUTTON_STATE)
     R2D2_INTERNAL_FRAME_HELPER(frame_activity_led_state_s, ACTIVITY_LED_STATE)
@@ -582,10 +577,7 @@
     R2D2_INTERNAL_FRAME_HELPER(frame_path_step_s, PATH_STEP)
     R2D2_INTERNAL_FRAME_HELPER(frame_manual_control_s, MANUAL_CONTROL)    
     R2D2_INTERNAL_FRAME_HELPER(frame_movement_control_s, MOVEMENT_CONTROL)
-<<<<<<< HEAD
     R2D2_INTERNAL_FRAME_HELPER(frame_robos_instruction_s, ROBOS_INSTRUCTION)    
-=======
     R2D2_INTERNAL_FRAME_HELPER(frame_command_log_s, COMMAND_LOG, R2D2_POISON_TYPE(frame_command_log_s))
     R2D2_INTERNAL_FRAME_HELPER(frame_command_status_update_s, COMMAND_STATUS_UPDATE, R2D2_POISON_TYPE(frame_command_status_update_s))
->>>>>>> 4691cccf
 }