--- conflicted
+++ resolved
@@ -302,11 +302,7 @@
             frame.type = static_cast<frame_type>(can_frame.frame_type);
             frame.request = can_frame.mode == detail::_can_frame_mode::READ;
 
-<<<<<<< HEAD
             for(uint_fast8_t i = 0; i < can_frame.length; i++){
-=======
-            for (uint_fast8_t i = 0; i < 8; i++) {
->>>>>>> 78231167
                 frame.bytes[i] = can_frame.data.bytes[i];
             }
 
