--- conflicted
+++ resolved
@@ -105,11 +105,7 @@
          * send_frame function will wait until there is space in the tx_queue before
          * it continues execution.
          *
-<<<<<<< HEAD
-         * However, using while(tx_queue.full()) {} will cause the compiler to
-=======
          * However "using while(tx_queue.full()) {}" will cause the compiler to
->>>>>>> 7f3c1333
          * optimize this to a while(true); loop. This is not the desired behaviour.
          * We can't mark the tx_queue itself als volatile, since that would require marking
          * all its member functions as volatile as well. So a flag that is cleared each time
