#pragma once

#include <array>
#include <cstdint>
#include <cstring>

#include "can.hpp"
#include <queue.hpp>
#include <ringbuffer.hpp>
#include <cmath>
#include "base_comm.hpp"

namespace r2d2::can_bus {
    /**
     * The maximum amount of modules allowed
     * on a single microcontroller.
     */
    constexpr uint8_t max_modules = 8;

    /**
     * This register stores all communication modules
     * that are on this microcontroller.
     *
     * @internal
     */
    struct comm_module_register_s {
        inline static uint8_t count = 0;
        inline static std::array<base_comm_c *, max_modules> reg;

        /**
         * Clear the registered modules in the array.
         * Primarily used for initialization.
         */
        static void clear_register() {
            reg.fill(nullptr);
        }

        /**
         * Register a module within the registration.
         *
         * @param c
         */
        static void register_module(base_comm_c *c) {
            reg[count++] = c;
        }
    };

    namespace detail {
        /**
         * Base class for compile time priority
         * assignments. Specializations of this class
         * will offer tx and rx compile time constants
         * that represent mailboxes to be used with the given
         * priority level.
         *
         * @tparam Priority
         */
        template<priority Priority>
        struct _mailbox_assignment_s;

        template<>
        struct _mailbox_assignment_s<priority::HIGH> {
            constexpr static uint8_t tx = 0;
            constexpr static uint8_t rx = 1;
        };

        template<>
        struct _mailbox_assignment_s<priority::NORMAL> {
            constexpr static uint8_t tx = 2;
            constexpr static uint8_t rx = 3;
        };

        template<>
        struct _mailbox_assignment_s<priority::LOW> {
            constexpr static uint8_t tx = 4;
            constexpr static uint8_t rx = 5;
        };

        template<>
        struct _mailbox_assignment_s<priority::DATA_STREAM> {
            constexpr static uint8_t tx = 6;
            constexpr static uint8_t rx = 7;
        };
    }

    /**
     * A channel represents a send and receive mailbox
     * with a set priority.
     *
     * @tparam Bus
     * @tparam Priority
     */
    template<typename Bus, priority Priority>
    class channel_c {
    protected:
        using ids = detail::_mailbox_assignment_s<Priority>;

        // Transfer queue for this channel, is processed in the
        // send interrupt.
        inline static queue_c<detail::_can_frame_s, 32> tx_queue;

<<<<<<< HEAD
        static void safe_push_frame(const detail::_can_frame_s &frame) {

        }
=======
        /**
         * Volatile flag that is used to signify that there is space
         * in the tx_queue. The tx_queue is emptied in an interrupt and the
         * send_frame function will wait until there is space in the tx_queue before
         * it continues execution.
         *
         * However; using while(tx_queue.full()) {} will cause the compiler to
         * optimize this to a while(true); loop. This is not the desired behaviour.
         * We can't mark the tx_queue itself als volatile, since that would require marking
         * all its member functions as volatile as well. So a flag that is cleared each time
         * the size of tx_queue is reduced is the best option.
         */
        inline volatile static bool space_in_tx_queue = true;
>>>>>>> e5de4fc1

    public:
        /**
         * Initialize the channel mailboxes.
         */
        static void init() {
            // Set mailbox mode
            constexpr uint32_t accept_mask = 0x07 << 26;

            // Tx
            detail::_set_mailbox_mode<Bus>(ids::tx, mailbox_mode::TX);
            detail::_set_mailbox_accept_mask<Bus>(ids::tx, accept_mask);

            // Rx
            port<Bus>->CAN_MB[ids::rx].CAN_MID = (ids::rx << 26) | CAN_MID_MIDE;
            detail::_set_mailbox_mode<Bus>(ids::rx, mailbox_mode::RX);
            detail::_set_mailbox_accept_mask<Bus>(ids::rx, accept_mask);

            // Rx interrupt
            port<Bus>->CAN_IER = 1U << ids::rx;
        }

        /**
         * Request the given packet on
         * the bus.
         * 
         * @param type 
         */
        static void request_frame(const frame_type &type) {
            detail::_can_frame_s frame{};

            frame.mode = detail::_can_frame_mode::READ;
            frame.length = 0;
            frame.frame_type = type;

            while (tx_queue.full()) {}

            tx_queue.push(frame);

            // Enabling the interrupt on the CAN mailbox with the TX id
            // will cause a interrupt when the CAN controller is ready.
            // At that point will the frame be removed from the tx_queue
            // and put on the bus.
            port<Bus>->CAN_IER = (0x01 << ids::tx);
        }

        /**
         * Send a frame on this channel.
         *
         * @param frame
         */
        template<
            typename T,
            typename = std::enable_if_t<
                is_suitable_frame_v<T> && !is_extended_frame_v<T>
            >
        >
        static void send_frame(const T &data) {
            detail::_can_frame_s frame{};

            memcpy(
                (void *) frame.data.bytes,
                (const void *) &data,
                sizeof(T)
            );

            frame.length = sizeof(T);
            frame.frame_type = frame_type_v<T>;

            if (tx_queue.full()) {
                space_in_tx_queue = false;
            }

            // Wait for space, space is created in the interrupt
            while (!space_in_tx_queue);

            tx_queue.push(frame);

            // Enabling the interrupt on the CAN mailbox with the TX id
            // will cause a interrupt when the CAN controller is ready.
            // At that point will the frame be removed from the tx_queue
            // and put on the bus.
            port<Bus>->CAN_IER = (0x01 << ids::tx);
        }

        /**
         * Send a frame on this channel.
         *
         * @param frame
         */
        template<
            typename T,
            typename = std::enable_if_t<
                is_suitable_frame_v<T> && is_extended_frame_v<T>
            >
        >
        static void send_frame(const T &data) {
            constexpr uint_fast8_t total = sizeof(T) / 8;
            constexpr uint_fast8_t remainder = sizeof(T) % 8;

            for (uint_fast8_t i = 0; i < total; i++) {
                detail::_can_frame_s frame{};

                memcpy(
                    (void *) frame.data.bytes,
                    (const void *) (&data + i),
                    8
                );

                frame.length = 8;
                frame.frame_type = frame_type_v<T>;
                frame.sequence_id = i;
                frame.sequence_total = total + (remainder > 0);

                tx_queue
            }

            memcpy(
                (void *) frame.data.bytes,
                (const void *) &data,
                sizeof(T)
            );

            frame.length = sizeof(T);
            frame.frame_type = frame_type_v<T>;

            while (tx_queue.full()) {}

            tx_queue.push(frame);

            // Enabling the interrupt on the CAN mailbox with the TX id
            // will cause a interrupt when the CAN controller is ready.
            // At that point will the frame be removed from the tx_queue
            // and put on the bus.
            port<Bus>->CAN_IER = (0x01 << ids::tx);
        }

        /**
         * Send a frame to an external system.
         *
         * @tparam T
         * @param id
         * @param data
         */
        template<typename T>
        static void send_frame(const external_id_s &id, const T &data) {
            frame_external_s frame;

            memcpy(
                (void *) frame.data,
                (const void *) &data,
                sizeof(T)
            );

            frame.length = sizeof(T);
            frame.id = id;

            send_frame(frame);
        }

        /**
         * Handle a interrupt meant for this channel.
         */
        static void handle_interrupt(const uint8_t index) {
            // Is the mailbox ready?
            if (!(port<Bus>->CAN_MB[index].CAN_MSR & CAN_MSR_MRDY)) {
                return;
            }

            // Get the MOT (Mailbox Object Type) from the Message Mode (MMR) register
            const uint32_t mmr = (port<Bus>->CAN_MB[index].CAN_MMR >> 24) & 7;

            // if the MOT is 5 (MB_PRODUCER) or 6 (reserved), ignore
            if (mmr > 4) {
                return;
            }

            // Transmit
            if (mmr == 3) {
                if (!tx_queue.empty()) {
                    // Put the data on the bus
                    const auto frame = tx_queue.copy_and_pop();
                    detail::_write_tx_registers<Bus>(frame, ids::tx);
                    space_in_tx_queue = true;
                } else {
                    // Nothing left to send, disable interrupt on the tx mailbox
                    port<Bus>->CAN_IDR = (0x01 << ids::tx);
                }

                return;
            }

            // Receive
            detail::_can_frame_s can_frame;
            detail::_read_mailbox<Bus>(index, can_frame);

            frame_s frame{};

            frame.type = static_cast<frame_type>(can_frame.frame_type);
            frame.request = can_frame.mode == detail::_can_frame_mode::READ;

            memcpy(
                (void *) frame.bytes,
                (const void *) can_frame.data.bytes,
                8 // Has to be 8 bytes; frame.length is copied in a lower layer
            );

            using regs = comm_module_register_s;

            for (uint8_t i = 0; i < regs::count; i++) {
                if (regs::reg[i]->accepts_frame(frame.type)) {
                    regs::reg[i]->accept_frame(frame);
                }
            }
        }
    };

    namespace detail {
        /**
         * With the given status gained from
         * ANDing the Status Register (SR) with the
         * Interrupt Mask Register (IMR), call the required
         * interrupt handlers.
         *
         * It's possible that multiple mailboxes are included in
         * the interrupt, so every one has to be checked.
         *
         * @internal
         * @tparam Bus
         * @param status
         */
        template<typename Bus>
        void _route_isr(const uint32_t status) {
            if ((status & 1) != 0) {
                channel_c<Bus, priority::HIGH>::handle_interrupt(0);
            }

            if ((status & (1 << 1)) != 0) {
                channel_c<Bus, priority::HIGH>::handle_interrupt(1);
            }

            if ((status & (1 << 2)) != 0) {
                channel_c<Bus, priority::NORMAL>::handle_interrupt(2);
            }

            if ((status & (1 << 3)) != 0) {
                channel_c<Bus, priority::NORMAL>::handle_interrupt(3);
            }

            if ((status & (1 << 4)) != 0) {
                channel_c<Bus, priority::LOW>::handle_interrupt(4);
            }

            if ((status & (1 << 5)) != 0) {
                channel_c<Bus, priority::LOW>::handle_interrupt(5);
            }

            if ((status & (1 << 6)) != 0) {
                channel_c<Bus, priority::NORMAL>::handle_interrupt(6);
            }

            if ((status & (1 << 7)) != 0) {
                channel_c<Bus, priority::NORMAL>::handle_interrupt(7);
            }
        }
    }
};

extern "C" {
void __CAN0_Handler() {
    r2d2::can_bus::detail::_route_isr<r2d2::can_bus::can0>(
        CAN0->CAN_SR & CAN0->CAN_IMR
    );
}

void __CAN1_Handler() {
    r2d2::can_bus::detail::_route_isr<r2d2::can_bus::can1>(
        CAN1->CAN_SR & CAN1->CAN_IMR
    );
}
}<|MERGE_RESOLUTION|>--- conflicted
+++ resolved
@@ -99,11 +99,6 @@
         // send interrupt.
         inline static queue_c<detail::_can_frame_s, 32> tx_queue;
 
-<<<<<<< HEAD
-        static void safe_push_frame(const detail::_can_frame_s &frame) {
-
-        }
-=======
         /**
          * Volatile flag that is used to signify that there is space
          * in the tx_queue. The tx_queue is emptied in an interrupt and the
@@ -117,7 +112,24 @@
          * the size of tx_queue is reduced is the best option.
          */
         inline volatile static bool space_in_tx_queue = true;
->>>>>>> e5de4fc1
+
+        /**
+         * Place a frame into the tx_queue, accounting for
+         * a full transfer queue and waiting for the interrupt
+         * to resolve.
+         *
+         * @param frame
+         */
+        static void safely_push_frame(const detail::_can_frame_s &frame) {
+            if (tx_queue.full()) {
+                space_in_tx_queue = false;
+            }
+
+            // Wait for space, space is created in the interrupt
+            while (!space_in_tx_queue);
+
+            tx_queue.push(frame);
+        }
 
     public:
         /**
@@ -153,9 +165,7 @@
             frame.length = 0;
             frame.frame_type = type;
 
-            while (tx_queue.full()) {}
-
-            tx_queue.push(frame);
+            safely_push_frame(frame);
 
             // Enabling the interrupt on the CAN mailbox with the TX id
             // will cause a interrupt when the CAN controller is ready.
@@ -172,81 +182,68 @@
         template<
             typename T,
             typename = std::enable_if_t<
-                is_suitable_frame_v<T> && !is_extended_frame_v<T>
+                is_suitable_frame_v<T>
             >
         >
         static void send_frame(const T &data) {
-            detail::_can_frame_s frame{};
-
-            memcpy(
-                (void *) frame.data.bytes,
-                (const void *) &data,
-                sizeof(T)
-            );
-
-            frame.length = sizeof(T);
-            frame.frame_type = frame_type_v<T>;
-
-            if (tx_queue.full()) {
-                space_in_tx_queue = false;
-            }
-
-            // Wait for space, space is created in the interrupt
-            while (!space_in_tx_queue);
-
-            tx_queue.push(frame);
-
-            // Enabling the interrupt on the CAN mailbox with the TX id
-            // will cause a interrupt when the CAN controller is ready.
-            // At that point will the frame be removed from the tx_queue
-            // and put on the bus.
-            port<Bus>->CAN_IER = (0x01 << ids::tx);
-        }
-
-        /**
-         * Send a frame on this channel.
-         *
-         * @param frame
-         */
-        template<
-            typename T,
-            typename = std::enable_if_t<
-                is_suitable_frame_v<T> && is_extended_frame_v<T>
-            >
-        >
-        static void send_frame(const T &data) {
-            constexpr uint_fast8_t total = sizeof(T) / 8;
-            constexpr uint_fast8_t remainder = sizeof(T) % 8;
-
-            for (uint_fast8_t i = 0; i < total; i++) {
+            /*
+             * If the frame is "simple" (less than 8 bytes), it will
+             * fit on the transport in one frame. Otherwise, a sequence
+             * is created.
+             */
+            if constexpr (!is_extended_frame_v<T>) {
                 detail::_can_frame_s frame{};
 
                 memcpy(
                     (void *) frame.data.bytes,
-                    (const void *) (&data + i),
-                    8
+                    (const void *) &data,
+                    sizeof(T)
                 );
 
-                frame.length = 8;
+                frame.length = sizeof(T);
                 frame.frame_type = frame_type_v<T>;
-                frame.sequence_id = i;
-                frame.sequence_total = total + (remainder > 0);
-
-                tx_queue
-            }
-
-            memcpy(
-                (void *) frame.data.bytes,
-                (const void *) &data,
-                sizeof(T)
-            );
-
-            frame.length = sizeof(T);
-            frame.frame_type = frame_type_v<T>;
-
-            while (tx_queue.full()) {}
-
-            tx_queue.push(frame);
+
+                safely_push_frame(frame);
+            } else {
+                constexpr uint_fast8_t total = sizeof(T) / 8;
+                constexpr uint_fast8_t remainder = sizeof(T) % 8;
+
+                // First, create the bulk of the frame.
+                for (uint_fast8_t i = 0; i < total; i++) {
+                    detail::_can_frame_s frame{};
+
+                    memcpy(
+                        (void *) frame.data.bytes,
+                        (const void *) (static_cast<uint8_t *>(&data) + i),
+                        8
+                    );
+
+                    frame.length = 8;
+                    frame.frame_type = frame_type_v<T>;
+                    frame.sequence_id = i;
+                    frame.sequence_total = total + (remainder > 0);
+
+                    safely_push_frame(frame);
+                }
+
+                // Handle any remaining bytes
+                if (remainder > 0) {
+                    detail::_can_frame_s frame{};
+
+                    memcpy(
+                        (void *) frame.data.bytes,
+                        (const void *) (static_cast<uint8_t *>(&data) + total),
+                        remainder
+                    );
+
+                    frame.length = remainder;
+                    frame.frame_type = frame_type_v<T>;
+                    frame.sequence_id = total;
+                    frame.sequence_total = total + 1;
+
+                    safely_push_frame(frame);
+                }
+            }
 
             // Enabling the interrupt on the CAN mailbox with the TX id
             // will cause a interrupt when the CAN controller is ready.
