--- conflicted
+++ resolved
@@ -149,11 +149,7 @@
             frame_external_s frame;
 
             for(size_t i = 0; i < sizeof(T); i++){
-<<<<<<< HEAD
-                frame.data[i] = data[i];
-=======
                 frame.data[i] = reinterpret_cast<const uint8_t *>(&data)[i];
->>>>>>> 13522437
             }
 
             frame.type = static_cast<frame_type>(frame_type_v<T>);
